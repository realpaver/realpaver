--- conflicted
+++ resolved
@@ -25,21 +25,6 @@
 {
    try
    {
-<<<<<<< HEAD
-      
-      double lb = -1.90558487645,
-             rb = -1.9064672114;
-
-      cout << Double::isClose(lb, rb, 1.0e-4, 0.0) << endl;
-      
-
-/*
-LOW.   Propagation test on x [0.001R]
-LOW.     [-1.90670349983, -1.90558487645] -> [-1.90670349983, -1.9064672114] not reduced enough
-LOW.   Propagation test on y [0.001R]
-LOW.     [0.603723250967, 0.604468999883] -> [0.604311474273, 0.604468999883] not reduced enough
-*/
-=======
       Problem P;
       Variable x = P.addRealVar(6.4, 8.6),
                y = P.addRealVar(-27, 8);
@@ -52,7 +37,6 @@
 
       ContractorPolytope ctc(dag, PolytopeStyle::RLT);
 ctc.contract( B );
->>>>>>> cba80108
 
 /*
       Problem P;
