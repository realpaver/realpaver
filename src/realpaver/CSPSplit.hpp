/*------------------------------------------------------------------------------
 * Realpaver -- Realpaver is a rigorous nonlinear constraint solver based on
 *              interval computations.
 *------------------------------------------------------------------------------
 * Copyright (c) 2004-2016 Laboratoire d'Informatique de Nantes Atlantique,
 *               France
 * Copyright (c) 2017-2024 Laboratoire des Sciences du Numérique de Nantes,
 *               France
 *------------------------------------------------------------------------------
 * Realpaver is a software distributed WITHOUT ANY WARRANTY. Read the COPYING
 * file for information.
 *----------------------------------------------------------------------------*/

/**
 * @file   CSPSplit.hpp
 * @brief  Splitting strategies of CSP solver
 * @author Laurent Granvilliers
 * @date   2024-4-11
 */

#ifndef REALPAVER_CSP_SPLIT_HPP
#define REALPAVER_CSP_SPLIT_HPP

#include "IntervalFunctionVector.hpp"
#include "realpaver/CSPContext.hpp"
#include "realpaver/CSPNode.hpp"
#include "realpaver/DomainSlicerMap.hpp"
#include "realpaver/Scope.hpp"
<<<<<<< HEAD
#include "realpaver/SelectorASR.hpp"
=======
>>>>>>> 385d73b0
#include "realpaver/SelectorLF.hpp"
#include "realpaver/SelectorSF.hpp"
#include "realpaver/SelectorSLF.hpp"
#include "realpaver/SelectorSSR.hpp"
#include "realpaver/SelectorSSRLF.hpp"
#include <list>

namespace realpaver {

/**
 * @brief Base class of splitting strategies of CSP solver.
 *
 * It stores a scope of variables (the ones whose domains can be split) and a
 * map of slicers.
 *
 * The  nodes resulting from a splitting step are stored in an iterable
 * container.
 *
 * It manages a counter of node indexes. When a new sub-node is created in the
 * apply method, its index is assigned to the counter value, which is then
 * incremented. In order to reset this counter, the reset method must be called,
 * e.g., before the solving of a new problem.
 */
class CSPSplit {
public:
   /// Constructor
   CSPSplit(Scope scop, std::unique_ptr<DomainSlicerMap> smap);

   /// Destructor
   virtual ~CSPSplit();

   /// No copy
   CSPSplit(const CSPSplit &) = delete;

   /// No assignment
   CSPSplit &operator=(const CSPSplit &) = delete;

   /// Returns the scope of this
   Scope scope() const;

   /**
    * @brief Splits a node.
    *
    * Return true if the given node can be split in at least two sub-nodes,
    * false otherwise.
    *
    * The sub-nodes can be obtained through iterators.
    */
   void apply(SharedCSPNode &node, CSPContext &context);

   /// Returns the number of nodes generated by the last split
   size_t getNbNodes() const;

   /// Returns the number of application of this
   size_t getNbSplits() const;

   /// Resets this
   void reset();

   /// Returns the slicer map
   DomainSlicerMap *getSlicerMap() const;

protected:
   typedef std::list<SharedCSPNode> ContainerType;

   Scope scop_;                 // set of variables
   DomainSlicerMap *slicerMap_; // slicer of domains
   ContainerType cont_;         // container for the sub-nodes

   /// Implements the splitting method
   virtual void applyImpl(SharedCSPNode &node, CSPContext &context) = 0;

   /// Splits a node given a selected variable
   void splitOne(SharedCSPNode &node, Variable v);

   /// Clones a node, assigns an index to the clone and increments its depth
   SharedCSPNode cloneNode(const SharedCSPNode &node);

private:
   size_t nbs_; // number of splitting steps
   size_t idx_; // next node index

public:
   /// Type of iterators on the set of sub-nodes
   using iterator = ContainerType::iterator;

   /// Returns an iterator on the beginning of the container of sub-nodes
   iterator begin();

   /// Returns an iterator on the end of the container of sub-nodes
   iterator end();
};

/*----------------------------------------------------------------------------*/

/// Round-Robin strategy
class CSPSplitRR : public CSPSplit {
public:
   /// Constructor
   CSPSplitRR(Scope scop, std::unique_ptr<DomainSlicerMap> smap);

   /// Default destructor
   ~CSPSplitRR() = default;

   /// No copy
   CSPSplitRR(const CSPSplitRR &) = delete;

   /// No assignment
   CSPSplitRR &operator=(const CSPSplitRR &) = delete;

   void applyImpl(SharedCSPNode &node, CSPContext &context) override;

private:
   // variable selection method
   std::pair<bool, Variable> selectVar(SharedCSPNode &node, CSPContext &context);
};

/*----------------------------------------------------------------------------*/

/// Largest-First strategy
class CSPSplitLF : public CSPSplit {
public:
   /// Constructor
   CSPSplitLF(Scope scop, std::unique_ptr<DomainSlicerMap> smap);

   /// Default destructor
   ~CSPSplitLF() = default;

   /// No copy
   CSPSplitLF(const CSPSplitLF &) = delete;

   /// No assignment
   CSPSplitLF &operator=(const CSPSplitLF &) = delete;

   void applyImpl(SharedCSPNode &node, CSPContext &context) override;

private:
   SelectorLF sel_;
};

/*----------------------------------------------------------------------------*/

/// Smallest-First strategy
class CSPSplitSF : public CSPSplit {
public:
   /// Constructor
   CSPSplitSF(Scope scop, std::unique_ptr<DomainSlicerMap> smap);

   /// Default destructor
   ~CSPSplitSF() = default;

   /// No copy
   CSPSplitSF(const CSPSplitSF &) = delete;

   /// No assignment
   CSPSplitSF &operator=(const CSPSplitSF &) = delete;

   void applyImpl(SharedCSPNode &node, CSPContext &context) override;

private:
   SelectorSF sel_;
};

/*----------------------------------------------------------------------------*/

/**
 * @brief Splitting strategy for mixed problems.
 *
 * If there is an integer variable whose domain is splitable, then it selects
 * the integer variable having the smallest domain. Otherwise, it selects the
 * real variable having the largest domain.
 */
class CSPSplitSLF : public CSPSplit {
public:
   /// Constructor
   CSPSplitSLF(Scope scop, std::unique_ptr<DomainSlicerMap> smap);

   /// Default destructor
   ~CSPSplitSLF() = default;

   /// No copy
   CSPSplitSLF(const CSPSplitSLF &) = delete;

   /// No assignment
   CSPSplitSLF &operator=(const CSPSplitSLF &) = delete;

   void applyImpl(SharedCSPNode &node, CSPContext &context) override;

private:
   SelectorSLF sel_;
};

/*----------------------------------------------------------------------------*/

/// Splitting strategy based on Smear Sum Relative values
class CSPSplitSSR : public CSPSplit {
public:
   /// Constructor
   CSPSplitSSR(Scope scop, std::unique_ptr<DomainSlicerMap> smap,
               IntervalFunctionVector F);

   /// Default destructor
   ~CSPSplitSSR() = default;

   /// No copy
   CSPSplitSSR(const CSPSplitSSR &) = delete;

   /// No assignment
   CSPSplitSSR &operator=(const CSPSplitSSR &) = delete;

   void applyImpl(SharedCSPNode &node, CSPContext &context) override;

private:
   SelectorSSR ssr_; // main selector based on SSR values
   Scope sbis_;      // selector for the variables not handled by the SSR selector
};

/*----------------------------------------------------------------------------*/

<<<<<<< HEAD
/// Splitting strategy based on affine forms
class CSPSplitASR : public CSPSplit {
public:
   /// Constructor
   CSPSplitASR(Scope scop, std::unique_ptr<DomainSlicerMap> smap, SharedDag dag);

   /// Default destructor
   ~CSPSplitASR() = default;

   /// No copy
   CSPSplitASR(const CSPSplitASR &) = delete;

   /// No assignment
   CSPSplitASR &operator=(const CSPSplitASR &) = delete;

   void applyImpl(SharedCSPNode &node, CSPContext &context) override;

private:
   SelectorASR asr_; // main selector based on ASR values
   Scope sbis_;      // selector for the variables not handled by the SSR selector
};

/*----------------------------------------------------------------------------*/

=======
>>>>>>> 385d73b0
/// Splitting strategy hybridizing SSR and LF
class CSPSplitSSRLF : public CSPSplit {
public:
   /// Constructor
   CSPSplitSSRLF(Scope scop, std::unique_ptr<DomainSlicerMap> smap,
                 IntervalFunctionVector F);

   /// Default destructor
   ~CSPSplitSSRLF() = default;

   /// No copy
   CSPSplitSSRLF(const CSPSplitSSRLF &) = delete;

   /// No assignment
   CSPSplitSSRLF &operator=(const CSPSplitSSRLF &) = delete;

   /// Returns the frequency of application of the SSR strategy
   double getFrequency() const;

   /// Assigns the frequency of application of the SSR strategy
   void setFrequency(double f);

   void applyImpl(SharedCSPNode &node, CSPContext &context) override;

private:
   SelectorSSRLF sel_; // hybrid selector
};

} // namespace realpaver

#endif<|MERGE_RESOLUTION|>--- conflicted
+++ resolved
@@ -26,10 +26,6 @@
 #include "realpaver/CSPNode.hpp"
 #include "realpaver/DomainSlicerMap.hpp"
 #include "realpaver/Scope.hpp"
-<<<<<<< HEAD
-#include "realpaver/SelectorASR.hpp"
-=======
->>>>>>> 385d73b0
 #include "realpaver/SelectorLF.hpp"
 #include "realpaver/SelectorSF.hpp"
 #include "realpaver/SelectorSLF.hpp"
@@ -249,33 +245,6 @@
 
 /*----------------------------------------------------------------------------*/
 
-<<<<<<< HEAD
-/// Splitting strategy based on affine forms
-class CSPSplitASR : public CSPSplit {
-public:
-   /// Constructor
-   CSPSplitASR(Scope scop, std::unique_ptr<DomainSlicerMap> smap, SharedDag dag);
-
-   /// Default destructor
-   ~CSPSplitASR() = default;
-
-   /// No copy
-   CSPSplitASR(const CSPSplitASR &) = delete;
-
-   /// No assignment
-   CSPSplitASR &operator=(const CSPSplitASR &) = delete;
-
-   void applyImpl(SharedCSPNode &node, CSPContext &context) override;
-
-private:
-   SelectorASR asr_; // main selector based on ASR values
-   Scope sbis_;      // selector for the variables not handled by the SSR selector
-};
-
-/*----------------------------------------------------------------------------*/
-
-=======
->>>>>>> 385d73b0
 /// Splitting strategy hybridizing SSR and LF
 class CSPSplitSSRLF : public CSPSplit {
 public:
