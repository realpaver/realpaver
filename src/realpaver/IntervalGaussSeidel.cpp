///////////////////////////////////////////////////////////////////////////////
// This file is part of Realpaver, an interval constraint and NLP solver.    //
//                                                                           //
// Copyright (c) 2017-2023 LS2N, Nantes                                      //
//                                                                           //
// Realpaver is a software distributed WITHOUT ANY WARRANTY; read the file   //
// COPYING for information.                                                  //
///////////////////////////////////////////////////////////////////////////////

#include "realpaver/AssertDebug.hpp"
#include "realpaver/IntervalGaussSeidel.hpp"
#include "realpaver/Logger.hpp"
#include "realpaver/Param.hpp"

namespace realpaver {

IntervalGaussSeidel::IntervalGaussSeidel()
      : maxiter_(Param::GetIntParam("GAUSS_SEIDEL_ITER_LIMIT")),
<<<<<<< HEAD
        tol_(Param::GetDblParam("GAUSS_SEIDEL_REL_TOL"),
             Param::GetDblParam("GAUSS_SEIDEL_ABS_TOL"))
=======
        tol_(Param::GetDblParam("GAUSS_SEIDEL_REL_TOL"), 0.0)
>>>>>>> cba80108
{}

size_t IntervalGaussSeidel::getMaxIter() const
{
   return maxiter_;
}

void IntervalGaussSeidel::setMaxIter(size_t n)
{
   ASSERT(n > 0, "Bad parameter in the interval Gauss Seidel method");

   maxiter_ = n;
}

Tolerance IntervalGaussSeidel::getTol() const
{
   return tol_;
}

void IntervalGaussSeidel::setTol(const Tolerance& tol)
{
   tol_ = tol;
}

Proof IntervalGaussSeidel::contractPrecond(const IntervalMatrix& A,
                                           IntervalVector& x,
                                           const IntervalVector& b)
{
   int dim = A.ncols();
   RealMatrix M = A.midpoint();
   RealMatrix P(dim, dim);

   bool inv = M.inverse(P);
   if (!inv) return Proof::Maybe;

   return contract(P*A, x, P*b);
}

Proof IntervalGaussSeidel::contract(const IntervalMatrix& A, IntervalVector& x,
                                    const IntervalVector& b)
{
   ASSERT(A.nrows() == x.size(),
          "Bad interval linear system as input of the Gauss Seidel method");

   ASSERT(A.nrows() == b.size(),
          "Bad interval linear system as input of the Gauss Seidel method");

   ASSERT(A.nrows() == A.ncols(),
          "Bad interval linear system as input of the Gauss Seidel method");

   LOG_LOW("Interval Gauss-Seidel on A:\n" <<
           A << "\nx: " << x << "\nb: " << b);

   LOG_LOW("Tol: " << tol_);

   Proof proof = Proof::Maybe;

   bool iter = true;
   size_t nb_steps = 0;

   do
   {
      ++nb_steps;

      // inner step
      int res = innerStep(A, x, b);

      LOG_LOW("  step > " << ((res == 0) ? "empty " : "maybe ") << x);

      if (res == 0)
      {
         proof = Proof::Empty;
         iter = false;
      }
   
      else if (res == 1)
         iter = false;

      else if (nb_steps > maxiter_)
         iter = false;
   }
   while (iter);

   LOG_LOW("> " << proof << " " << x);

   return proof;
}

int IntervalGaussSeidel::innerStep(const IntervalMatrix& A, IntervalVector& x,
                                   const IntervalVector& b)
{
   int res = 1;

   for (size_t i=0; i<x.size(); ++i)
   {
      if (A.get(i, i).containsZero()) continue;

      // inversion of the i-th row: sum{ij} A{ij} x{j} = b{i}
      // I := b{i} - sum{ij, j!=i} A{ij} x{j}
      Interval I = b.get(i);

      for (size_t j=0; j<i; ++j)
         I -= A.get(i, j)*x.get(j);

      for (size_t j=i+1; j<x.size(); ++j)
         I -= A.get(i, j)*x.get(j);
     
      // projection of I = x{i}*A{i,i} onto x{i}
      Interval z = mulPX(x.get(i), A.get(i, i), I);

      if (z.isEmpty()) return 0;
      else
      {
<<<<<<< HEAD
         if (!tol_.areClose(z, x.get(i)))
=======
         if (tol_.isImproved(x.get(i), z))
>>>>>>> cba80108
            res = 2;    // contraction large enough to iterate

         x.set(i, z);
      }
   }

   return res;
}

} // namespace<|MERGE_RESOLUTION|>--- conflicted
+++ resolved
@@ -16,12 +16,7 @@
 
 IntervalGaussSeidel::IntervalGaussSeidel()
       : maxiter_(Param::GetIntParam("GAUSS_SEIDEL_ITER_LIMIT")),
-<<<<<<< HEAD
-        tol_(Param::GetDblParam("GAUSS_SEIDEL_REL_TOL"),
-             Param::GetDblParam("GAUSS_SEIDEL_ABS_TOL"))
-=======
         tol_(Param::GetDblParam("GAUSS_SEIDEL_REL_TOL"), 0.0)
->>>>>>> cba80108
 {}
 
 size_t IntervalGaussSeidel::getMaxIter() const
@@ -135,11 +130,7 @@
       if (z.isEmpty()) return 0;
       else
       {
-<<<<<<< HEAD
-         if (!tol_.areClose(z, x.get(i)))
-=======
          if (tol_.isImproved(x.get(i), z))
->>>>>>> cba80108
             res = 2;    // contraction large enough to iterate
 
          x.set(i, z);
