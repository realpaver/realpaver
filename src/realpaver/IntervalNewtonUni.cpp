///////////////////////////////////////////////////////////////////////////////
// This file is part of Realpaver, an interval constraint and NLP solver.    //
//                                                                           //
// Copyright (c) 2017-2023 LS2N, Nantes                                      //
//                                                                           //
// Realpaver is a software distributed WITHOUT ANY WARRANTY; read the file   //
// COPYING for information.                                                  //
///////////////////////////////////////////////////////////////////////////////

#include <limits>
#include <stack>
#include "realpaver/AssertDebug.hpp"
#include "realpaver/Common.hpp"
#include "realpaver/IntervalNewtonUni.hpp"
#include "realpaver/Logger.hpp"
#include "realpaver/Param.hpp"

namespace realpaver {

IntervalNewtonUni::IntervalNewtonUni()
      : maxiter_(Param::GetIntParam("UNI_NEWTON_ITER_LIMIT")),
<<<<<<< HEAD
        tol_(Param::GetDblParam("NEWTON_REL_TOL"),
             Param::GetDblParam("NEWTON_ABS_TOL")),
        ltol_(Param::GetDblParam("NEWTON_CERTIFY_REL_TOL"),
              Param::GetDblParam("NEWTON_CERTIFY_ABS_TOL")),
=======
        tol_(Param::GetDblParam("NEWTON_REL_TOL"), 0.0),
>>>>>>> cba80108
        inflator_()
{}

size_t IntervalNewtonUni::getMaxIter() const
{
   return maxiter_;
}

void IntervalNewtonUni::setMaxIter(size_t n)
{
   ASSERT(n > 0, "bad parameter in the interval Interval Newton method");

   maxiter_ = n;
}

Tolerance IntervalNewtonUni::getTol() const
{
   return tol_;
}

void IntervalNewtonUni::setTol(const Tolerance& tol)
{
   tol_ = tol;
<<<<<<< HEAD
}

Tolerance IntervalNewtonUni::getLocalTol() const
{
   return ltol_;
}

void IntervalNewtonUni::setLocalTol(const Tolerance& tol)
{
   ltol_ = tol;
=======
>>>>>>> cba80108
}

Inflator& IntervalNewtonUni::getInflator()
{
   return inflator_;
}

void IntervalNewtonUni::setInflator(const Inflator& inflator)
{
   inflator_ = inflator;
}

Proof IntervalNewtonUni::contract(IntervalFunctionUni& f,
                                  Interval& x)
{
   LOG_LOW("Interval Newton: contract " << x << " (" << tol_ << ")");

   Proof proof = Proof::Maybe;
   Interval y = x;
   bool iter = true;
   size_t nbiter = 0;

   do
   {
      Interval prev(y);
      Proof p = step(f, y);

      LOG_LOW("  step > " << p << " " << y);

      if (p == Proof::Empty)
      {
         proof = p;
         y.setEmpty();
         iter = false;
      }
      else
      {
         if (p == Proof::Feasible)
            proof = p;

         if (++nbiter >= maxiter_)
            iter = false;
<<<<<<< HEAD
 
         if (tol_.areClose(prev, y))
=======

         if (!tol_.isImproved(prev, y))
>>>>>>> cba80108
            iter = false;
      }
   }
   while (iter);

   LOG_LOW("> " << proof << " " << y);

   x = y;
   return proof;
}

Proof IntervalNewtonUni::step(IntervalFunctionUni& f, Interval& x)
{
   Interval fx = f.eval(x);
   Interval dx = f.diff(x);

   if (fx.isEmpty() || (!fx.containsZero()))
      return Proof::Empty;

   if (dx.isInf() || dx.isZero())
      return Proof::Maybe;

   double c = x.midpoint();
   Interval fc = f.eval(Interval(c));

   if (fc.isEmpty())
      return Proof::Maybe;

   Proof proof;

   if (dx.strictlyContainsZero())
   {
      std::pair<Interval,Interval> q = extDiv(fc, dx);

      Interval xx1 = c - q.second,
               xx2 = c - q.first,
               nx = (x & xx1) | (x & xx2);

      if (nx.isEmpty())
         proof = Proof::Empty;

      else
         proof = Proof::Maybe;

      x = nx;
   }
   else
   {
      Interval xx = c - fc / dx,
               nx = x & xx;

      if (nx.isEmpty())
         proof = Proof::Empty;

      else if (x.contains(xx))
         proof = Proof::Feasible;

      else
         proof = Proof::Maybe;

      x = nx;
   }

   return proof;
}

Proof IntervalNewtonUni::search(IntervalFunctionUni& f, Interval& x)
{
   Proof proof = contract(f, x);
   if (proof != Proof::Maybe) return proof;
   if (x.isCanonical()) return proof;

   Proof pl = shrinkLeft(f, x);
   if (pl == Proof::Empty) return proof;

   Proof pr = shrinkRight(f, x);

   if (pl == Proof::Feasible) proof = pl;
   if (pr == Proof::Feasible) proof = pr;
   return proof;
}

Proof IntervalNewtonUni::shrinkLeft(IntervalFunctionUni& f, Interval& x)
{
   std::stack<Interval> stak;
   stak.push(x);
   Proof proof;

   while (!stak.empty())
   {
      Interval y = stak.top();
      stak.pop();
      proof = contract(f, y);
      
      if (proof == Proof::Empty) continue;

      if (proof == Proof::Feasible)
      {
         x.setLeft(y.left());
         return proof;
      }

      if (y.isCanonical())
      {
         x.setLeft(y.left());
         return Proof::Maybe;
      }

      double c = y.midpoint();
      stak.push(Interval(c, y.right()));
      stak.push(Interval(y.left(), c));
   }

   return Proof::Empty;
}

Proof IntervalNewtonUni::shrinkRight(IntervalFunctionUni& f, Interval& x)
{
   std::stack<Interval> stak;
   stak.push(x);
   Proof proof;

   while (!stak.empty())
   {
      Interval y = stak.top();
      stak.pop();
      proof = contract(f, y);

      if (proof == Proof::Empty) continue;

      if (proof == Proof::Feasible)
      {
         x.setRight(y.right());
         return proof;
      }

      if (y.isCanonical())
      {
         x.setRight(y.right());
         return Proof::Maybe;
      }

      double c = y.midpoint();
      stak.push(Interval(y.left(), c));
      stak.push(Interval(c, y.right()));
   }

   return Proof::Empty;   
}

Proof IntervalNewtonUni::localSearch(IntervalFunctionUni& f, Interval& x)
{
   Proof proof = Proof::Maybe;
   Interval y = x.midpoint();
   bool iter = true;
   size_t nbiter = 0;

   // given x_(k-2), x_(k-1), x_k three intervals from the sequence calculated
   // by this method, dprev is the distance between x_(k-2) and x_(k-1), dcurr
   // is the distance between x_(k-1) and x_k ; the method diverges if we have
   // dcurr > dprev
   double dprev = Double::inf(), dcurr;

   LOG_INTER("Local search using the univariate Newton operator on " << x);

   do
   {
      Interval prev(y);
      Proof p = localStep(f, y);

      dcurr = prev.distance(y);

      LOG_LOW("Step: " << p << ", " << y);

      if (p == Proof::Empty)
      {
         y = x;
         iter = false;
         LOG_LOW("Stopson local step -> empty");
      }

      else if (p == Proof::Feasible)
      {
         proof = p;
         iter = false;

         LOG_LOW("Stops on feasibility");
      }

      else if (dcurr > dprev)
      {
         y = x;
         iter = false;
         LOG_LOW("Stops since the method diverges");
      }

<<<<<<< HEAD
      else if (!ltol_.areClose(prev, y))
=======
      else if (++nbiter >= maxiter_)
>>>>>>> cba80108
      {
         y = x;
         iter = false;
         LOG_LOW("Stops on a maximum number of iterations");
      }

      dprev = dcurr;
   }
   while (iter);

   x = y;


   LOG_INTER(" -> " << proof);
   return proof;
}

Proof IntervalNewtonUni::localStep(IntervalFunctionUni& f, Interval& x)
{
   Interval ix = inflator_.inflate(x);
   Interval fix = f.eval(ix);
   Interval dix = f.diff(ix);

   if (fix.isEmpty())
      return Proof::Empty;

   if (dix.isInf() || dix.containsZero())
      return Proof::Maybe;

   double ic = ix.midpoint();
   Interval fic = f.eval(Interval(ic));

   if (fic.isEmpty())
      return Proof::Maybe;

   Proof proof;

   Interval nix = ic - fic / dix;

   if (ix.contains(nix))
      proof = Proof::Feasible;

   else
      proof = Proof::Maybe;

   x = nix;

   return proof;
}

} // namespace<|MERGE_RESOLUTION|>--- conflicted
+++ resolved
@@ -19,14 +19,7 @@
 
 IntervalNewtonUni::IntervalNewtonUni()
       : maxiter_(Param::GetIntParam("UNI_NEWTON_ITER_LIMIT")),
-<<<<<<< HEAD
-        tol_(Param::GetDblParam("NEWTON_REL_TOL"),
-             Param::GetDblParam("NEWTON_ABS_TOL")),
-        ltol_(Param::GetDblParam("NEWTON_CERTIFY_REL_TOL"),
-              Param::GetDblParam("NEWTON_CERTIFY_ABS_TOL")),
-=======
         tol_(Param::GetDblParam("NEWTON_REL_TOL"), 0.0),
->>>>>>> cba80108
         inflator_()
 {}
 
@@ -50,19 +43,6 @@
 void IntervalNewtonUni::setTol(const Tolerance& tol)
 {
    tol_ = tol;
-<<<<<<< HEAD
-}
-
-Tolerance IntervalNewtonUni::getLocalTol() const
-{
-   return ltol_;
-}
-
-void IntervalNewtonUni::setLocalTol(const Tolerance& tol)
-{
-   ltol_ = tol;
-=======
->>>>>>> cba80108
 }
 
 Inflator& IntervalNewtonUni::getInflator()
@@ -105,13 +85,8 @@
 
          if (++nbiter >= maxiter_)
             iter = false;
-<<<<<<< HEAD
- 
-         if (tol_.areClose(prev, y))
-=======
 
          if (!tol_.isImproved(prev, y))
->>>>>>> cba80108
             iter = false;
       }
    }
@@ -308,11 +283,7 @@
          LOG_LOW("Stops since the method diverges");
       }
 
-<<<<<<< HEAD
-      else if (!ltol_.areClose(prev, y))
-=======
       else if (++nbiter >= maxiter_)
->>>>>>> cba80108
       {
          y = x;
          iter = false;
