///////////////////////////////////////////////////////////////////////////////
// This file is part of Realpaver, an interval constraint and NLP solver.    //
//                                                                           //
// Copyright (c) 2017-2023 LS2N, Nantes                                      //
//                                                                           //
// Realpaver is a software distributed WITHOUT ANY WARRANTY; read the file   //
// COPYING for information.                                                  //
///////////////////////////////////////////////////////////////////////////////

#include "realpaver/AssertDebug.hpp"
#include "realpaver/Logger.hpp"
#include "realpaver/Param.hpp"
#include "realpaver/Prover.hpp"
#include "realpaver/IntervalThickFunction.hpp"

namespace realpaver {

Prover::Prover(const Problem& p)
      : v_(),
        dag_(nullptr),
        mnewton_(nullptr),
        unewton_(nullptr),
        delta_(Param::GetDblParam("INFLATION_DELTA")),
        chi_(Param::GetDblParam("INFLATION_CHI")),
<<<<<<< HEAD
        maxiter_(Param::GetIntParam("NEWTON_CERTIFY_ITER_LIMIT")),
        tol_(Param::GetDblParam("NEWTON_CERTIFY_REL_TOL"),
             Param::GetDblParam("NEWTON_CERTIFY_ABS_TOL"))
=======
        maxiter_(Param::GetIntParam("NEWTON_CERTIFY_ITER_LIMIT"))
>>>>>>> cba80108
{
   dag_ = std::make_shared<Dag>();

   for (size_t i=0; i<p.nbCtrs(); ++i)
   {
      Constraint c = p.ctrAt(i);
      bool eq = c.isEquation();

      Item it = {c, eq, Proof::Maybe};
      v_.push_back(it);

      if (eq)
         dag_->insert(c);
   }

   if (dag_->nbFuns() > 0)
   {
      IntervalFunctionVector F(dag_);

      if (F.isSquare())
      {
         if (F.nbVars() == 1)
         {
            unewton_ = new IntervalNewtonUni();
            unewton_->setMaxIter(maxiter_);
<<<<<<< HEAD
            unewton_->setLocalTol(tol_);
=======
>>>>>>> cba80108
            unewton_->getInflator().setDelta(delta_);
            unewton_->getInflator().setChi(chi_);
         }
         else
         {
            mnewton_ = new IntervalNewton(F);
            mnewton_->setInflationDelta(delta_);
            mnewton_->setInflationChi(chi_);
            mnewton_->setCertifyMaxIter(maxiter_);
<<<<<<< HEAD
            mnewton_->setCertifyTol(tol_);
=======
>>>>>>> cba80108
         }
      }
   }
}

Prover::~Prover()
{
   if (mnewton_ != nullptr) delete mnewton_;
   if (unewton_ != nullptr) delete unewton_;
}

Proof Prover::certify(IntervalBox& B)
{
   bool inner = true;     // Iner certificate for the problem
   bool innerbis = true;  // Inner certificate for the problem but the equations

   LOG_INTER("Certification of the box " << B);

   for (auto& it : v_)
   {
      it.proof = it.ctr.isSatisfied(B);

      if (it.proof == Proof::Empty)
         return Proof::Empty;

      if (it.proof != Proof::Inner)
      {
         inner = false;
         
         if (!it.iseq)
            innerbis = false;
      }
   }

   if (inner)
   {
      LOG_INTER(" -> inner box");
      return Proof::Inner;
   }

   if (!innerbis)
   {
      LOG_INTER(" -> no proof since one consraint is not validated");
      return Proof::Maybe;
   }

   // now only the equations are not certainly satisfied
   Proof proof = Proof::Maybe;

   // applies the multivariate Newton operator for systems
   if (mnewton_ != nullptr)
   {
      LOG_INTER("Certification by the multivariate interval Newton");

      proof = mnewton_->certify(B);

      LOG_INTER(" -> " << B);
   }

   // applies the univariate Newton operator for one equation
   if (unewton_ != nullptr)
   {
      LOG_INTER("Certification by the univariate interval Newton");

      Variable v = dag_->fun(0)->scope().var(0);
      Interval x = B.get(v);
      IntervalThickFunction f(dag_, 0, v);
      proof = unewton_->localSearch(f, x);
      B.set(v, x);

      LOG_INTER(" -> " << B);
   }

   LOG_INTER(" -> " << proof);
   return proof;
}

double Prover::getInflationDelta() const
{
   return delta_;
}

void Prover::setInflationDelta(const double& val)
{
   ASSERT(val > 1.0, "Bad parameter delta of inflation: " << val);
   delta_ = val;

   if (mnewton_ != nullptr)
      mnewton_->setInflationDelta(val);

   if (unewton_ != nullptr)
      unewton_->getInflator().setDelta(val);
}

double Prover::getInflationChi() const
{
   return chi_;
}

void Prover::setInflationChi(const double& val)
{
   ASSERT(val > 0.0, "Bad parameter chi of inflation: " << val);
   chi_ = val;

   if (mnewton_ != nullptr)
      mnewton_->setInflationChi(val);

   if (unewton_ != nullptr)
      unewton_->getInflator().setChi(val);
}

void Prover::setMaxIter(size_t n)
{
   maxiter_ = n;

   if (mnewton_ != nullptr)
      mnewton_->setCertifyMaxIter(n);

   if (unewton_ != nullptr)
      unewton_->setMaxIter(n);
}

size_t Prover::getMaxIter() const
{
   return maxiter_;
}

<<<<<<< HEAD
Tolerance Prover::getTol() const
{
   return tol_;
}

void Prover::setTol(const Tolerance& tol)
{
   tol_ = tol;

   if (mnewton_ != nullptr)
      mnewton_->setCertifyTol(tol);

   if (unewton_ != nullptr)
      unewton_->setLocalTol(tol);
}

=======
>>>>>>> cba80108
} // namespace<|MERGE_RESOLUTION|>--- conflicted
+++ resolved
@@ -22,13 +22,7 @@
         unewton_(nullptr),
         delta_(Param::GetDblParam("INFLATION_DELTA")),
         chi_(Param::GetDblParam("INFLATION_CHI")),
-<<<<<<< HEAD
-        maxiter_(Param::GetIntParam("NEWTON_CERTIFY_ITER_LIMIT")),
-        tol_(Param::GetDblParam("NEWTON_CERTIFY_REL_TOL"),
-             Param::GetDblParam("NEWTON_CERTIFY_ABS_TOL"))
-=======
         maxiter_(Param::GetIntParam("NEWTON_CERTIFY_ITER_LIMIT"))
->>>>>>> cba80108
 {
    dag_ = std::make_shared<Dag>();
 
@@ -54,10 +48,6 @@
          {
             unewton_ = new IntervalNewtonUni();
             unewton_->setMaxIter(maxiter_);
-<<<<<<< HEAD
-            unewton_->setLocalTol(tol_);
-=======
->>>>>>> cba80108
             unewton_->getInflator().setDelta(delta_);
             unewton_->getInflator().setChi(chi_);
          }
@@ -67,10 +57,6 @@
             mnewton_->setInflationDelta(delta_);
             mnewton_->setInflationChi(chi_);
             mnewton_->setCertifyMaxIter(maxiter_);
-<<<<<<< HEAD
-            mnewton_->setCertifyTol(tol_);
-=======
->>>>>>> cba80108
          }
       }
    }
@@ -198,23 +184,4 @@
    return maxiter_;
 }
 
-<<<<<<< HEAD
-Tolerance Prover::getTol() const
-{
-   return tol_;
-}
-
-void Prover::setTol(const Tolerance& tol)
-{
-   tol_ = tol;
-
-   if (mnewton_ != nullptr)
-      mnewton_->setCertifyTol(tol);
-
-   if (unewton_ != nullptr)
-      unewton_->setLocalTol(tol);
-}
-
-=======
->>>>>>> cba80108
 } // namespace