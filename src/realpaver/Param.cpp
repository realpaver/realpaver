/*------------------------------------------------------------------------------
 * Realpaver -- Realpaver is a rigorous nonlinear constraint solver based on
 *              interval computations.
 *------------------------------------------------------------------------------
 * Copyright (c) 2004-2016 Laboratoire d'Informatique de Nantes Atlantique,
 *               France
 * Copyright (c) 2017-2024 Laboratoire des Sciences du Numérique de Nantes,
 *               France
 *------------------------------------------------------------------------------
 * Realpaver is a software distributed WITHOUT ANY WARRANTY. Read the COPYING
 * file for information.
 *----------------------------------------------------------------------------*/

/**
 * @file   Param.cpp
 * @brief  Parameters of solvers
 * @author Laurent Granvilliers
 * @date   2025-4-2
 */

#include "realpaver/Double.hpp"
#include "realpaver/Exception.hpp"
#include "realpaver/Interval.hpp"
#include "realpaver/Param.hpp"
#include <algorithm>
#include <fstream>
#include <limits>
#include <ostream>
#include <sstream>

namespace realpaver {

std::ostream &operator<<(std::ostream &os, const ParamCat &cat)
{
   switch (cat)
   {
   case ParamCat::General:
      return os << "General parameters";
   case ParamCat::Branch:
      return os << "Branch-and-contract algorithms";
   case ParamCat::Split:
      return os << "Splitting strategies";
   case ParamCat::Contract:
      return os << "Contractors and propagation";
   case ParamCat::Polytope:
      return os << "Polytope hull contractor";
   case ParamCat::Acid:
      return os << "ACID contractor";
   case ParamCat::LocalOptim:
      return os << "Local optimization";
   case ParamCat::LinearSolver:
      return os << "Linear solvers";
   case ParamCat::Interval:
      return os << "Interval methods";
   case ParamCat::NoCat:
      return os << "Not a category";
   default:
      os.setstate(std::ios::failbit);
   }
   return os;
}

/*----------------------------------------------------------------------------*/

Param::Param()
    : name_("")
    , cat_(ParamCat::General)
    , what_("")
    , text_("")
{
}

Param::~Param()
{
}

const std::string &Param::name() const
{
   return name_;
}

Param &Param::setName(const std::string &name)
{
   name_ = name;
   return *this;
}

const ParamCat &Param::cat() const
{
   return cat_;
}

Param &Param::setCat(const ParamCat &cat)
{
   cat_ = cat;
   return *this;
}

const std::string &Param::what() const
{
   return what_;
}

Param &Param::setWhat(const std::string &what)
{
   what_ = what;
   return *this;
}

const std::string &Param::text() const
{
   return text_;
}

Param &Param::setText(const std::string &str)
{
   text_ = str;
   return *this;
}

std::vector<std::string> Param::splitStr(const std::string &str)
{
   std::vector<std::string> v;
   size_t pos = 0, l = str.length();
   while (pos < l)
   {
      size_t next = std::min(l, str.find_first_of('\n', pos));
      v.push_back(str.substr(pos, next - pos));
      pos = next + 1;
   }
   return v;
}

void Param::printStr(std::ostream &os, const std::string &str, size_t ncols)
{
   if (maxWordLength(str) > ncols - 2)
      THROW("Word too long or number of columns too small");

   std::vector<std::string> lines = splitStr(str);

   for (const auto &line : lines)
   {
      bool item = line[0] == '-';
      size_t nc = ncols - 2;
      size_t l = line.length(), first = 0, last = std::min(l - 1, first + nc - 1);
      while (first < l)
      {
         if (last < l - 1 && line[last + 1] != ' ')
         {
            while (line[last] != ' ')
               last--;
            last--;
         }

         os << "# ";
         if (first != 0 && item)
            os << "  ";
         for (int i = first; i <= last; ++i)
            os << line[i];
         os << std::endl;

         first = last + 2;
         last = std::min(l - 1, first + nc - 1);
      }
   }
}

size_t Param::maxWordLength(const std::string &str)
{
   size_t lmax = 0, l = 0;
   for (size_t i = 0; i < str.length(); ++i)
   {
      if (str[i] == ' ')
      {
         if (lmax < l)
            lmax = l;
         l = 0;
      }
      else
      {
         l++;
      }
   }
   return std::max(lmax, l);
}

/*----------------------------------------------------------------------------*/

ParamDbl::ParamDbl()
    : Param()
    , val_(0.0)
    , min_(-Double::inf())
    , max_(Double::inf())
{
}

ParamDbl &ParamDbl::setValue(const double &a)
{
   val_ = a;
   check();
   return *this;
}

ParamDbl &ParamDbl::setMinValue(const double &a)
{
   min_ = a;
   check();
   return *this;
}

ParamDbl &ParamDbl::setMaxValue(const double &a)
{
   max_ = a;
   check();
   return *this;
}

const double &ParamDbl::value() const
{
   return val_;
}

const double &ParamDbl::minValue() const
{
   return min_;
}

const double &ParamDbl::maxValue() const
{
   return max_;
}

ParamDbl &ParamDbl::setName(const std::string &name)
{
   Param::setName(name);
   return *this;
}

ParamDbl &ParamDbl::setCat(const ParamCat &cat)
{
   Param::setCat(cat);
   return *this;
}

ParamDbl &ParamDbl::setWhat(const std::string &what)
{
   Param::setWhat(what);
   return *this;
}

ParamDbl &ParamDbl::setText(const std::string &str)
{
   Param::setText(str);
   return *this;
}

ParamDbl *ParamDbl::clone() const
{
   ParamDbl *prm = new ParamDbl();
   prm->setName(name_)
       .setCat(cat_)
       .setWhat(what_)
       .setText(text_)
       .setValue(val_)
       .setMinValue(min_)
       .setMaxValue(max_);
   return prm;
}

void ParamDbl::printValue(std::ostream &os, int spaces) const
{
   os << name_;
   for (int i = 0; i < spaces; ++i)
      os << ' ';
   os << " = " << val_;
}

void ParamDbl::print(std::ostream &os, size_t ncols) const
{
   printStr(os, what_, ncols);
   os << "# Range of possible real values: [" << min_ << ", " << max_ << "]" << std::endl;
   if (text_ != "")
      printStr(os, text_, ncols);
   printValue(os, 0);
   os << std::endl;
}

void ParamDbl::check() const
{
   if (val_ < min_ || val_ > max_)
      THROW("Value " << val_ << " of real parameter " << name_ << "out of range");
}

/*----------------------------------------------------------------------------*/

ParamInt::ParamInt()
    : Param()
    , val_(0.0)
    , min_(std::numeric_limits<int>::min())
    , max_(std::numeric_limits<int>::max())
{
}

ParamInt &ParamInt::setValue(const int &a)
{
   val_ = a;
   check();
   return *this;
}

ParamInt &ParamInt::setMinValue(const int &a)
{
   min_ = a;
   check();
   return *this;
}

ParamInt &ParamInt::setMaxValue(const int &a)
{
   max_ = a;
   check();
   return *this;
}

const int &ParamInt::value() const
{
   return val_;
}

const int &ParamInt::minValue() const
{
   return min_;
}

const int &ParamInt::maxValue() const
{
   return max_;
}

ParamInt &ParamInt::setName(const std::string &name)
{
   Param::setName(name);
   return *this;
}

ParamInt &ParamInt::setCat(const ParamCat &cat)
{
   Param::setCat(cat);
   return *this;
}

ParamInt &ParamInt::setWhat(const std::string &what)
{
   Param::setWhat(what);
   return *this;
}

ParamInt &ParamInt::setText(const std::string &str)
{
   Param::setText(str);
   return *this;
}

ParamInt *ParamInt::clone() const
{
   ParamInt *prm = new ParamInt();
   prm->setName(name_)
       .setCat(cat_)
       .setWhat(what_)
       .setText(text_)
       .setValue(val_)
       .setMinValue(min_)
       .setMaxValue(max_);
   return prm;
}

void ParamInt::printValue(std::ostream &os, int spaces) const
{
   os << name_;
   for (int i = 0; i < spaces; ++i)
      os << ' ';
   os << " = " << val_;
}

void ParamInt::print(std::ostream &os, size_t ncols) const
{
   printStr(os, what_, ncols);
   os << "# Range of possible int values: [" << min_ << ".." << max_ << "]" << std::endl;
   if (text_ != "")
      printStr(os, text_, ncols);
   printValue(os, 0);
   os << std::endl;
}

void ParamInt::check() const
{

   if (val_ < min_ || val_ > max_)
      THROW("Value " << val_ << " of int parameter " << name_ << " out of range");
}

/*----------------------------------------------------------------------------*/

ParamStr::ParamStr()
    : Param()
    , val_("")
    , cho_()
{
}

ParamStr &ParamStr::setValue(const std::string &str)
{
   val_ = str;
   check();
   return *this;
}

const std::string &ParamStr::value() const
{
   return val_;
}

ParamStr &ParamStr::setName(const std::string &name)
{
   Param::setName(name);
   return *this;
}

ParamStr &ParamStr::setCat(const ParamCat &cat)
{
   Param::setCat(cat);
   return *this;
}

ParamStr &ParamStr::setWhat(const std::string &what)
{
   Param::setWhat(what);
   return *this;
}

ParamStr &ParamStr::setText(const std::string &str)
{
   Param::setText(str);
   return *this;
}

ParamStr &ParamStr::addChoice(const std::string &val, const std::string &what)
{
   Choice c = {val, what};
   cho_.push_back(c);
   return *this;
}

ParamStr *ParamStr::clone() const
{
   ParamStr *prm = new ParamStr();
   for (const auto &x : cho_)
      prm->addChoice(x.val, x.what);

   prm->setName(name_).setCat(cat_).setWhat(what_).setText(text_).setValue(val_);

   return prm;
}

void ParamStr::printValue(std::ostream &os, int spaces) const
{
   os << name_;
   for (int i = 0; i < spaces; ++i)
      os << ' ';
   os << " = " << val_;
}

void ParamStr::print(std::ostream &os, size_t ncols) const
{
   printStr(os, what_, ncols);
   os << "# List of possible values: " << std::endl;
   for (const auto &x : cho_)
   {
      std::ostringstream ostr;
      ostr << "- " << x.val << ": " << x.what;
      printStr(os, ostr.str(), ncols);
   }
   if (text_ != "")
      printStr(os, text_, ncols);
   printValue(os, 0);
   os << std::endl;
}

void ParamStr::check() const
{
   for (const auto &x : cho_)
      if (val_ == x.val)
         return;

   THROW("Value " << val_ << " of string parameter " << name_ << " not a valid choice");
}

/*----------------------------------------------------------------------------*/

Params Params::instance_;

double Params::GetDblParam(const std::string &name)
{
   return instance_.getDblParam(name);
}

const std::string &Params::GetStrParam(const std::string &name)
{
   return instance_.getStrParam(name);
}

int Params::GetIntParam(const std::string &name)
{
   return instance_.getIntParam(name);
}

void Params::Print(std::ostream &os)
{
   instance_.print(os);
}

Params::Params()
    : map_()
    , ncols_(80)
    , path_("")
    , lineno_(0)
{
   makeGeneral();
   makeBranch();
   makeSplit();
   makeContract();
   makePolytope();
   makeAcid();
   makeLocalOptim();
   makeLinearSolver();
   makeInterval();
}

Params::~Params()
{
   for (auto &x : map_)
      delete x.second;
}

Params::Params(const Params &other)
{
   for (const auto &x : other.map_)
      map_.insert(std::make_pair(x.first, x.second->clone()));
}

Params &Params::operator=(const Params &other)
{
   for (auto &x : map_)
      delete x.second;
   map_.clear();

   for (const auto &x : other.map_)
      map_.insert(std::make_pair(x.first, x.second->clone()));

   return *this;
}

size_t Params::nbColumns() const
{
   return ncols_;
}

void Params::setNbColumns(size_t col)
{
   ncols_ = col;
}

double Params::getDblParam(const std::string &name) const
{
   auto it = map_.find(name);
   if (it == map_.end())
      THROW(name << " is not a parameter");

   const ParamDbl *prm = dynamic_cast<const ParamDbl *>(it->second);
   if (prm == nullptr)
      THROW(name << " is not a parameter of type double");

   return prm->value();
}

void Params::setDblParam(const std::string &name, const double &val)
{
   auto it = map_.find(name);
   if (it == map_.end())
      THROW(name << " is not a parameter");

   ParamDbl *prm = dynamic_cast<ParamDbl *>(it->second);
   if (prm == nullptr)
      THROW(name << " is not a parameter of type double");

   Interval x(val);
   if (x.isEmpty())
      THROW("The value " << val << " of " << name << " is not valid");

   prm->setValue(x.right());
}

const std::string &Params::getStrParam(const std::string &name) const
{
   auto it = map_.find(name);
   if (it == map_.end())
      THROW(name << " is not a parameter");

   const ParamStr *prm = dynamic_cast<const ParamStr *>(it->second);
   if (prm == nullptr)
      THROW(name << " is not a parameter of type string");

   return prm->value();
}

void Params::setStrParam(const std::string &name, const std::string &val)
{
   auto it = map_.find(name);
   if (it == map_.end())
      THROW(name << " is not a parameter");

   ParamStr *prm = dynamic_cast<ParamStr *>(it->second);
   if (prm == nullptr)
      THROW(name << " is not a parameter of type string");

   prm->setValue(val);
}

int Params::getIntParam(const std::string &name) const
{
   auto it = map_.find(name);
   if (it == map_.end())
      THROW(name << " is not a parameter");

   const ParamInt *prm = dynamic_cast<const ParamInt *>(it->second);
   if (prm == nullptr)
      THROW(name << " is not a parameter of type int");

   return prm->value();
}

void Params::setIntParam(const std::string &name, const int &val)
{
   auto it = map_.find(name);
   if (it == map_.end())
      THROW(name << " is not a parameter");

   ParamInt *prm = dynamic_cast<ParamInt *>(it->second);
   if (prm == nullptr)
      THROW(name << " is not a parameter of type int");

   prm->setValue(val);
}

void Params::add(const Param &prm)
{
   auto it = map_.find(prm.name());
   if (it != map_.end())
      map_.erase(it);
   map_.insert(std::make_pair(prm.name(), prm.clone()));
}

void Params::printValues(std::ostream &os) const
{
   size_t lmax = maxLength();
   std::vector<Param *> v = sort();

   for (const auto &x : v)
   {
      size_t l = x->name().length();
      x->printValue(os, lmax - l);
      os << std::endl;
   }
}

void Params::print(std::ostream &os) const
{
   ParamCat cat = ParamCat::NoCat;
   std::vector<Param *> v = sort();

   for (const auto &x : v)
   {
      if (x->cat() != cat)
      {
         if (cat != ParamCat::NoCat)
            os << std::endl;

         cat = x->cat();
         os << "# ----------------------------------------------------------------------"
            << std::endl
            << "# " << cat << std::endl
            << "# ----------------------------------------------------------------------"
            << std::endl;
      }

      os << std::endl;
      x->print(os, ncols_);
   }
}

size_t Params::maxLength() const
{
   size_t lmax = 0;
   for (const auto &x : map_)
   {
      size_t l = x.first.length();
      if (l > lmax)
         lmax = l;
   }
   return lmax;
}

std::vector<Param *> Params::sort() const
{
   std::vector<Param *> v;
   for (auto &x : map_)
      v.push_back(x.second);

   std::sort(v.begin(), v.end(), ParamComparator());

   return v;
}

size_t Params::eatSpaces(const std::string &line, size_t first)
{
   size_t i = first;

   while (i < line.size() && isSpace(line[i]))
      ++i;

   return i;
}

bool Params::isDigit(char c)
{
   return c >= '0' && c <= '9';
}

bool Params::isSpace(char c)
{
   return c == ' ' || c == '\t' || c == '\r';
}

bool Params::isLetter(char c)
{
   return c >= 'A' && c <= 'Z';
}

bool Params::isCharName(char c)
{
   return isLetter(c) || isDigit(c) || c == '_';
}

bool Params::isInt(const std::string &s)
{
   if (s.size() == 0)
      return false;

   size_t i = 0;
   if ((s[0] == '+') || (s[0] == '-'))
      ++i;

   if (i == s.size())
      return false;

   for (size_t j = i; j < s.size(); ++j)
      if (!isDigit(s[j]))
         return false;

   return true;
}

void Params::throwParsing()
{
   THROW("Error in parameter file '" << path_ << "' at line " << lineno_);
}

void Params::processParam(const std::string &name, const std::string &val)
{
   auto it = map_.find(name);
   if (it == map_.end())
      throwParsing(); // name not found

   ParamDbl *pd = dynamic_cast<ParamDbl *>(it->second);
   if (pd != nullptr)
   {
      Interval x(val);
      if (x.isEmpty())
         throwParsing();

      pd->setValue(x.right());
      return;
   }

   ParamInt *pi = dynamic_cast<ParamInt *>(it->second);
   if (pi != nullptr)
   {
      if (!isInt(val))
         throwParsing();

      try
      {
         pi->setValue(std::stoi(val));
         return;
      }
      catch (std::exception &e)
      {
         throwParsing();
      }
   }

   ParamStr *ps = dynamic_cast<ParamStr *>(it->second);
   if (ps != nullptr)
   {
      ps->setValue(val);
      return;
   }

   throwParsing();
}

void Params::readParam(const std::string &line, size_t first)
{
   size_t i = first;

   while (i < line.size() && isCharName(line[i]))
      ++i;

   if (i == line.size())
      throwParsing();

   std::string name = line.substr(first, i - first);

   size_t j = eatSpaces(line, i);

   if (j == line.size())
      throwParsing();

   if (line[j] != '=')
      throwParsing();

   // eats =
   ++j;

   size_t k = eatSpaces(line, j);

   if (k == line.size())
      throwParsing();

   size_t l = k;

   while (l < line.size() && (!isSpace(line[l])))
      ++l;

   std::string val = line.substr(k, l - k);

   size_t p = eatSpaces(line, l);
   if (p != line.size())
      throwParsing();

   processParam(name, val);
}

void Params::processLine(const std::string &line)
{
   size_t i = eatSpaces(line, 0);

   // line with spaces
   if (i == line.size())
      return;

   // comment line
   if (line[i] == '#')
      return;

   // line with a parameter
   if (isLetter(line[i]))
      readParam(line, i);

   else
      throwParsing();
}

void Params::loadParam(const std::string &filename)
{
   path_ = filename;
   std::ifstream f(filename);

   if (f)
   {
      std::string line;
      lineno_ = 0;

      while (getline(f, line))
      {
         ++lineno_;
         processLine(line);
      }
   }
   else
      THROW("file not found: " << filename);
}

std::ostream &operator<<(std::ostream &os, const Params &P)
{
   P.printValues(os);
   return os;
}

void Params::makeGeneral()
{
   ParamCat cat = ParamCat::General;
   std::string str;

   ////////////////////
   ParamStr dis_reg;
   dis_reg.setName("DISPLAY_REGION")
       .setCat(cat)
       .setWhat("Display of regions")
       .addChoice("STD", "standard display with one variable and its domain per line")
       .addChoice("VEC", "display as a vector of domains")
       .setValue("STD");
   add(dis_reg);

   ////////////////////
   ParamDbl time_lim;
   time_lim.setName("TIME_LIMIT")
       .setCat(cat)
       .setWhat("Time limit in seconds")
       .setValue(3600.0)
       .setMinValue(0.0);
   add(time_lim);

   ////////////////////
   ParamDbl var_rel_tol;
   str = std::string("Relative tolerance on the width of an interval domain ") +
         "of a constrained variable";
   var_rel_tol.setName("VAR_REL_TOL")
       .setCat(cat)
       .setWhat(str)
       .setValue(0.0)
       .setMinValue(0.0)
       .setMaxValue(1.0);
   add(var_rel_tol);

   ////////////////////
   ParamDbl var_abs_tol;
   str = std::string("Absolute tolerance on the width of an interval domain ") +
         "of a constrained variable";
   var_abs_tol.setName("VAR_ABS_TOL")
       .setCat(cat)
       .setWhat(str)
       .setValue(1.0e-8)
       .setMinValue(0.0);
   add(var_abs_tol);

   ////////////////////
   ParamInt float_prec;
   float_prec.setName("FLOAT_PRECISION")
       .setCat(cat)
       .setWhat("Number of digits used to print floating-point numbers and intervals")
       .setValue(12)
       .setMinValue(1)
       .setMaxValue(16);
   add(float_prec);

   ////////////////////
   ParamStr trace;
   trace.setName("TRACE")
       .setCat(cat)
       .setWhat("Log level")
       .addChoice("YES", "display of a trace during a solving process")
       .addChoice("NO", "no trace")
       .setValue("YES");
   add(trace);

   ////////////////////
   ParamInt trace_f;
   trace_f.setName("TRACE_FREQUENCY")
       .setCat(cat)
       .setWhat("Trace displayed every N nodes where N is the value of this parameter")
       .setValue(1000)
       .setMinValue(1.0);
   add(trace_f);

   ////////////////////
   ParamStr log_level;
   log_level.setName("LOG_LEVEL")
       .setCat(cat)
       .setWhat("Log level")
       .addChoice("NONE", "no log")
       .addChoice("MAIN", "main level e.g.display results of first-class algorithms")
       .addChoice("INTER", "intermediary level e.g.display nodes in a search algorithm")
       .addChoice("LOW", "low level e.g.display quantities in iterative methods")
       .addChoice("FULL", "verbose mode")
       .setValue("NONE");
   add(log_level);

   ////////////////////
   ParamStr prepro;
   prepro.setName("PREPROCESSING")
       .setCat(cat)
       .setWhat("Preprocessing phase of the solving process")
       .addChoice("YES", "simplification of problems before solving")
       .addChoice("NO", "no simplification")
       .setValue("YES");
   add(prepro);

   ////////////////////
   ParamStr postpro;
   postpro.setName("CERTIFICATION")
       .setCat(cat)
       .setWhat("Postprocessing of solution nodes")
       .addChoice("YES", "handles clusters and provides certificate of proofs")
       .addChoice("NO", "no certification")
       .setValue("YES");
   add(postpro);
}

void Params::makeBranch()
{
   ParamCat cat = ParamCat::Branch;
   std::string str;

   ////////////////////
   ParamStr search_stat;
   str = std::string("The search is complete when the whole search space is ") +
         "explorated until reaching the tolerances on the variables " +
         "(and the tolerance on the cost function for optimization " +
         "problems. On the contrary, the search can be stopped when " +
         "the following limits are reached: TIME_LIMIT, SOLUTION_LIMIT " +
         "NODE_LIMIT, and DEPTH_LIMIT.";
   search_stat.setName("SEARCH_STATUS")
       .setCat(cat)
       .setWhat(str)
       .addChoice("COMPLETE", "the whole search space is explorated")
       .addChoice("LIMITED", "the search is possibly stopped due to the limits")
       .setValue("LIMITED");
   add(search_stat);

   ////////////////////
   ParamInt node_lim;
   node_lim.setName("NODE_LIMIT")
       .setCat(cat)
       .setWhat("Limit on the number of nodes generated by search algorithms")
       .setValue(1000000)
       .setMinValue(1);
   add(node_lim);

   ////////////////////
   ParamInt depth_lim;
   depth_lim.setName("DEPTH_LIMIT")
       .setCat(cat)
       .setWhat("Limit on the depth of nodes of search trees")
       .setValue(1000)
       .setMinValue(1);
   add(depth_lim);

   ////////////////////
   ParamInt sol_lim;
   sol_lim.setName("SOLUTION_LIMIT")
       .setCat(cat)
       .setWhat("Limit on the number of solutions")
       .setValue(1000)
       .setMinValue(1);
   add(sol_lim);

   ////////////////////
   ParamDbl sol_clu_gap;
   str = std::string("Limit on the gap between two solutions such that they are ") +
         "aggregated if they are close enough.\nThe value is negative if " +
         "no clustering is done; equal to 0.0 if two solutions are " +
         "aggregated when they overlap; positive otherwise.\nA huge " +
         "value may be used to calculate the hull of all the solutions.";
   sol_clu_gap.setName("SOLUTION_CLUSTER_GAP")
       .setCat(cat)
       .setWhat(str)
       .setValue(1.0e-10)
       .setMinValue(-1.0);
   add(sol_clu_gap);

   ////////////////////
   ParamInt bb_freq;
   str = std::string("In a branch-and-bound algorithm, the next node can be either ") +
         "the node with the lowest lower bound or the node with the lowest upper " +
         "bound (diving). The frequency manages the selection of the next node:\n" +
         "- 1 means that the node with the lowest lower bound is always selected;\n" +
         "- a value > 1 means that the node with the lowest upper bound is selected " +
         "when the node counter modulo the frequency is equal to 0.";
   bb_freq.setName("BB_SPACE_FREQUENCY")
       .setCat(cat)
       .setWhat(str)
       .setValue(1)
       .setMinValue(1);
   add(bb_freq);

   ////////////////////
   ParamStr node_sel;
   std::string idfs = std::string("hybrid Best-First Depth-First strategy such ") +
                      "that the next node after a DFS stage is a node whose depth " +
                      "in the search tree is minimal";
   std::string pdfs = std::string("hybrid Best-First Depth-First strategy such ") +
                      "that the next node after a DFS stage is a node whose perimeter " +
                      "is maximal";
   std::string gpdfs = std::string("hybrid Best-First Depth-First strategy such ") +
                       "that the next node after a DFS stage is a node whose grid " +
                       "perimeter is maximal";
   std::string text = std::string("Assign SPLIT_INNER_BOX = true for DMDFS and the ") +
                      " hybrid DFS in order to calculate solutions at the given " +
                      "tolerance, and not to consider larger inner boxes as " +
                      " solutions.";
   node_sel.setName("BP_NODE_SELECTION")
       .setCat(cat)
       .setWhat("Exploration strategy for branch-and-prune algorithms")
       .addChoice("DFS", "Depth-First-Search")
       .addChoice("BFS", "Breadth-First-Search")
       .addChoice("DMDFS", "Distant-Most Depth-First-Search")
       .addChoice("IDFS", idfs)
       .addChoice("PDFS", pdfs)
       .addChoice("GPDFS", gpdfs)
       .setValue("DFS")
       .setText(text);
   add(node_sel);
}

void Params::makeSplit()
{
   ParamCat cat = ParamCat::Split;
   std::string str;

   ////////////////////
   ParamStr split_obj;
   str = std::string("The objective function is represented by a variable ") +
         "and its domain can be split or not";
   split_obj.setName("SPLIT_OBJECTIVE")
       .setCat(cat)
       .setWhat(str)
       .addChoice("YES", "it is considered as any other variable")
       .addChoice("NO", "its domain is not split")
       .setValue("NO");
   add(split_obj);

   ////////////////////
   ParamStr var_sel;
   str = std::string("Variable selection strategy that chooses the next variable ") +
         "to split";
   var_sel.setName("SPLIT_SELECTION")
       .setCat(cat)
       .setWhat(str)
       .addChoice("RR", "round-robin strategy")
       .addChoice("LF", "largest domain")
       .addChoice("SF", "smallest domain")
       .addChoice("SSR", "smear sum relative values (using derivatives)")
       .addChoice("SLF", "integer variable with smallest first and then real variable")
<<<<<<< HEAD
       .addChoice("ASR", "affine sum relative values")
=======
>>>>>>> 385d73b0
       .addChoice("SSR_LF", "SSR and LF alternating with a given frequency")
       .setValue("SSR");
   add(var_sel);

   ////////////////////
   ParamDbl freq_ssr;
   str = std::string("Frequency 0 <= f <= 1 used by the SSR_LF strategy. ") +
         "If f = 1 then SSR is used. If f = 0 then LF is used. Otherwise SSR " +
         "is used with frequency f with respect to LF, e.g. f = 0.75 means " +
         "that SSR is used 3 times out of 4.";
   freq_ssr.setName("SPLIT_SSR_LF_FREQUENCY")
       .setCat(cat)
       .setWhat(str)
       .setValue(0.75)
       .setMinValue(0.0)
       .setMaxValue(1.0);
   add(freq_ssr);

   ////////////////////
   ParamStr split_sl;
   split_sl.setName("SPLIT_SLICING")
       .setCat(cat)
       .setWhat("Domain splitting strategy")
       .addChoice("BI", "divides a domain in two parts")
       .setValue("BI");
   add(split_sl);

   ////////////////////
   ParamDbl split_point;
   str = std::string("An interval [a, b] is split in two parts at a+sip*(b-a) ") +
         "where 0 < sip < 1 denotes this parameter. For example, 0.5 corresponds to " +
         "the midpoint.";
   split_point.setName("SPLIT_INTERVAL_POINT")
       .setCat(cat)
       .setWhat(str)
       .setValue(0.45)
       .setMinValue(0.0)
       .setMaxValue(1.0);
   add(split_point);

   ////////////////////
   ParamStr split_inner;
   split_inner.setName("SPLIT_INNER_BOX")
       .setCat(cat)
       .setWhat("An inner box can be considered as a solution or it can be split")
       .addChoice("YES", "it is split")
       .addChoice("NO", "it is considered as a solution")
       .setValue("NO");
   add(split_inner);
}

void Params::makeContract()
{
   ParamCat cat = ParamCat::Contract;
   std::string str;

   ////////////////////
   ParamDbl propag_tol;
   str = std::string("Tolerance that corresponds to a percentage of reduction ") +
         "of the width of a box driving propagation steps. Given two consecutive " +
         "domains prev and next of some variable and tol the tolerance, a propagation " +
         "on this variable occurs if we have (1 - width(next) / width(prev)) > tol.";
   propag_tol.setName("PROPAGATION_TOL")
       .setCat(cat)
       .setWhat(str)
       .setValue(1.0e-3)
       .setMinValue(0.0)
       .setMaxValue(1.0);
   add(propag_tol);

   ////////////////////
   ParamDbl bc3_peel;
   str = std::string("Peel factor for the BC3 contractor\nGiven an interval ") +
         "[a, b] and the peel factor f, let w = (b - a) * (p / 100) be a ratio " +
         "of the interval width. Then the consistency of the intervals [a, a+w] " +
         "and [b-w, w] is checked in order to stop the search.";
   bc3_peel.setName("BC3_PEEL_FACTOR")
       .setCat(cat)
       .setWhat(str)
       .setValue(2.0)
       .setMinValue(0.0)
       .setMaxValue(100.0);
   add(bc3_peel);

   ////////////////////
   ParamInt bc3_iter;
   str = std::string("Iteration limit for the iterative method of the BC3 contractor ") +
         "used to find the outermost zeros of a function in a given interval";
   bc3_iter.setName("BC3_ITER_LIMIT")
       .setCat(cat)
       .setWhat(str)
       .setValue(30)
       .setMinValue(1);
   add(bc3_iter);

   ////////////////////
   ParamStr propag_base;
   str = std::string("Propagation strategy: the default one is a classical ") +
         "propagation algorithm that uses one contractor per constraint";
   propag_base.setName("PROPAGATION_BASE")
       .setCat(cat)
       .setWhat(str)
       .addChoice("HC4", "HC4 contractor")
       .addChoice("BC4", "BC4 contractor")
       .addChoice("AFFINE", "contractor based on affine forms")
       .setValue("HC4");
   add(propag_base);

   ////////////////////
   ParamStr propag_acid;
   propag_acid.setName("PROPAGATION_WITH_ACID")
       .setCat(cat)
       .setWhat("Propagation with a ACID contractor")
       .addChoice("YES", "with ACID")
       .addChoice("NO", "no ACID")
       .setValue("YES");
   add(propag_acid);

   ////////////////////
   ParamStr propag_poly;
   propag_poly.setName("PROPAGATION_WITH_POLYTOPE_HULL")
       .setCat(cat)
       .setWhat("Propagation with a polytope hull contractor")
       .addChoice("YES", "used")
       .addChoice("NO", "not used")
       .setValue("YES");
   add(propag_poly);

   ////////////////////
   ParamStr propag_newton;
   propag_newton.setName("PROPAGATION_WITH_NEWTON")
       .setCat(cat)
       .setWhat("Propagation with the interval Newton method applied to a square system")
       .addChoice("YES", "used")
       .addChoice("NO", "not used")
       .setValue("YES");
   add(propag_newton);

   ////////////////////
   ParamDbl relax_tol;
   str = std::string("Positive real number eps used to relax an equation ") +
         "c(x)=0 as |l(x)| <= eps where l(x) is generated by a relaxation method.\n" +
         "The value 0.0 implies that a linear equation is generated.";
   relax_tol.setName("RELAXATION_EQ_TOL")
       .setCat(cat)
       .setWhat(str)
       .setValue(1.0e-10)
       .setMinValue(0.0);
   add(relax_tol);

   ////////////////////
   ParamDbl loop_tol;
   str = std::string("Tolerance that corresponds to a percentage of reduction ") +
         "of the width of a box driving the loop contractor.";
   loop_tol.setName("LOOP_CONTRACTOR_TOL")
       .setCat(cat)
       .setWhat(str)
       .setValue(1.0e-2)
       .setMinValue(0.0)
       .setMaxValue(1.0);
   add(loop_tol);
}

void Params::makePolytope()
{
   ParamCat cat = ParamCat::Polytope;
   std::string str;

   ////////////////////
   ParamStr relax;
   relax.setName("POLYTOPE_HULL_RELAXATION")
       .setCat(cat)
       .setWhat("Relaxation method for the polytope hull contractor")
       .addChoice("AFFINE", "use of affine forms")
       .addChoice("TAYLOR", "use of Taylor (mean value) forms")
       .addChoice("AFFINE_TAYLOR", "use of affine and Taylor (mean value) forms")
       .setValue("AFFINE");
   add(relax);

   ////////////////////
   ParamStr hansen;
   hansen.setName("POLYTOPE_HULL_TAYLOR_HANSEN")
       .setCat(cat)
       .setWhat("Use of Hansen's derivatives in the Taylor forms")
       .addChoice("YES", "Hansen's derivatives")
       .addChoice("NO", "classical derivatives")
       .setValue("YES");
   add(hansen);

   ////////////////////
   ParamStr tayl_corn;
   tayl_corn.setName("POLYTOPE_HULL_TAYLOR_CORNER")
       .setCat(cat)
       .setWhat("Choice of corners in the Taylor-based relaxation")
       .addChoice("RANDOM", "one corner selected randomly")
       .addChoice("RANDOM_OPPOSITE", "two opposite corners, one selected randomly")
       .addChoice("LEFT", "corner of left bounds")
       .addChoice("RIGHT", "corner of right bounds")
       .setValue("RANDOM_OPPOSITE");
   add(tayl_corn);

   ////////////////////
   ParamInt tayl_seed;
   str = std::string("Seed used to initialize the generator of pseudo-random numbers. ") +
         "The system is used if it is equal to 0.";
   tayl_seed.setName("POLYTOPE_HULL_TAYLOR_SEED")
       .setCat(cat)
       .setWhat(str)
       .setValue(0)
       .setMinValue(0);
   add(tayl_seed);

   ////////////////////
   ParamStr loop;
   str = "it is applied in a fixed-point loop while the box can be reduced enough";
   loop.setName("POLYTOPE_HULL_LOOP")
       .setCat(cat)
       .setWhat("Control of the application of the polytope hull contractor")
       .addChoice("YES", str)
       .addChoice("NO", "it is applied only once")
       .setValue("NO");
   add(loop);

   ////////////////////
   ParamDbl loop_tol;
   str = std::string("Tolerance that corresponds to a percentage of reduction ") +
         "of the width of a box driving the fixed-point loop";
   loop_tol.setName("POLYTOPE_HULL_LOOP_TOL")
       .setCat(cat)
       .setWhat(str)
       .setValue(1.0e-1)
       .setMinValue(0.0)
       .setMaxValue(1.0);
   add(loop_tol);

   ////////////////////
   ParamStr approx;
   str = "Approximation method that generates affine forms for the elementary functions";
   approx.setName("POLYTOPE_HULL_AFFINE_APPROX")
       .setCat(cat)
       .setWhat(str)
       .addChoice("MINRANGE", "MinRange approximation")
       .addChoice("CHEBYSHEV", "Chebyshev approximation")
       .setValue("CHEBYSHEV");
   add(approx);
}

void Params::makeAcid()
{
   ParamCat cat = ParamCat::Acid;
   std::string str;

   ////////////////////
   ParamInt nb_sl_3b;
   nb_sl_3b.setName("NB_SLICE_3B")
       .setCat(cat)
       .setWhat("Number of slices of a domain handled by var3B contractors")
       .setValue(7)
       .setMinValue(1);
   add(nb_sl_3b);

   ////////////////////
   ParamInt nb_sl_cid;
   nb_sl_cid.setName("NB_SLICE_CID")
       .setCat(cat)
       .setWhat("Number of slices of a domain handled by varCID contractors")
       .setValue(3)
       .setMinValue(1);
   add(nb_sl_cid);

   ////////////////////
   ParamInt learn_lg;
   learn_lg.setName("ACID_LEARN_LENGTH")
       .setCat(cat)
       .setWhat("Number of consecutive nodes handled in the learning phase of ACID")
       .setValue(50)
       .setMinValue(1);
   add(learn_lg);

   ////////////////////
   ParamInt cycle_lg;
   cycle_lg.setName("ACID_CYCLE_LENGTH")
       .setCat(cat)
       .setWhat("Number of nodes in a learning phase and an exploitation phase of ACID")
       .setValue(1000)
       .setMinValue(1);
   add(cycle_lg);

   ////////////////////
   ParamDbl ct_ratio;
   str = std::string("Gain ratio between two consecutive boxes handed by var3BCID ") +
         "contractors in ACID. It is used to adapt the number of var3BCID contractors " +
         "that are applied in the contraction procedure.";
   ct_ratio.setName("ACID_CT_RATIO")
       .setCat(cat)
       .setWhat(str)
       .setValue(0.002)
       .setMinValue(0.0)
       .setMaxValue(1.0);
   add(ct_ratio);

   ////////////////////
   ParamDbl min_w;
   str = std::string("Threshold on the width of a variable domain used by ") +
         "var3BCID contractors";
   min_w.setName("VAR3BCID_MIN_WIDTH")
       .setCat(cat)
       .setWhat(str)
       .setValue(1.0e-11)
       .setMinValue(0.0);
   add(min_w);

   ////////////////////
   ParamDbl hc4_tol;
   str = std::string("Tolerance in that corresponds to a percentage of reduction ") +
         "of the width of a box driving propagation steps of the HC4 algorithm used " +
         "in ACID. Given two consecutive domains prev and next of some variable " +
         "and tol the tolerance, a propagation on this variable occurs if we have " +
         "(1-width(next)/width(prev))>tol.";
   min_w.setName("ACID_HC4_TOL")
       .setCat(cat)
       .setWhat(str)
       .setValue(1.0e-1)
       .setMinValue(0.0)
       .setMaxValue(1.0);
   add(min_w);
}

void Params::makeLocalOptim()
{
   ParamCat cat = ParamCat::LocalOptim;
   std::string str;

   ////////////////////
   ParamStr solver;
   str = "";
   solver.setName("NLP_SOLVER_ALGORITHM")
       .setCat(cat)
       .setWhat(str)
       .addChoice("DEFAULT", "default algorithm")
       .addChoice("NLOPT_NELDERMEAD",
                  "derivative-free unconstrained local optimization using NlOpt")
       .addChoice("NLOPT_BOBYQA",
                  "derivative-free unconstrained local optimization using NlOpt")
       .addChoice("NLOPT_MMA",
                  "gradient-based constrained local optimization using NlOpt")
       .addChoice("NLOPT_SLSQP",
                  "gradient-based constrained local optimization using NlOpt")
       .setValue("DEFAULT");
   add(solver);

   ////////////////////
   ParamDbl time_lim;
   time_lim.setName("NLP_SOLVER_TIME_LIMIT")
       .setCat(cat)
       .setWhat("Time limit in seconds")
       .setValue(10.0)
       .setMinValue(0.0);
   add(time_lim);

   ////////////////////
   ParamInt iter_lim;
   iter_lim.setName("NLP_SOLVER_ITER_LIMIT")
       .setCat(cat)
       .setWhat("Iteration limit")
       .setValue(100)
       .setMinValue(1);
   add(iter_lim);

   ////////////////////
   ParamDbl obj_rel_tol;
   obj_rel_tol.setName("NLP_SOLVER_OBJ_REL_TOL")
       .setCat(cat)
       .setWhat("Relative tolerance on the objective function")
       .setValue(1.0e-4)
       .setMinValue(0.0)
       .setMaxValue(1.0);
   add(obj_rel_tol);

   ////////////////////
   ParamDbl obj_abs_tol;
   obj_abs_tol.setName("NLP_SOLVER_OBJ_ABS_TOL")
       .setCat(cat)
       .setWhat("Absolute tolerance on the objective function")
       .setValue(1.0e-8)
       .setMinValue(0.0);
   add(obj_abs_tol);
}

void Params::makeLinearSolver()
{
   ParamCat cat = ParamCat::LinearSolver;
   std::string str;

   ////////////////////
   ParamDbl time_lim;
   time_lim.setName("LP_TIME_LIMIT")
       .setCat(cat)
       .setWhat("Time limit in seconds of the LP solver")
       .setValue(100.0)
       .setMinValue(0.0);
   add(time_lim);

   ////////////////////
   ParamInt iter_lim;
   iter_lim.setName("LP_ITER_LIMIT")
       .setCat(cat)
       .setWhat("Iteration limit of the LP solver")
       .setValue(100)
       .setMinValue(1);
   add(iter_lim);

   ////////////////////
   ParamDbl feas_tol;
   feas_tol.setName("LP_FEAS_TOL")
       .setCat(cat)
       .setWhat("Absolute tolerance on the feasibility of constraints in the LP solver")
       .setValue(1.0e-8)
       .setMinValue(0.0);
   add(feas_tol);

   ////////////////////
   ParamDbl min_pivot;
   str = std::string("Threshold on the values of pivots in Gaussian elimination. ") +
         "A pivot must be strictly greater than this value.";
   min_pivot.setName("GAUSSIAN_MIN_PIVOT")
       .setCat(cat)
       .setWhat(str)
       .setValue(1.0e-8)
       .setMinValue(0.0);
   add(min_pivot);
}

void Params::makeInterval()
{
   ParamCat cat = ParamCat::Interval;
   std::string str;

   ////////////////////
   ParamInt uni_iter_lim;
   uni_iter_lim.setName("UNI_NEWTON_ITER_LIMIT")
       .setCat(cat)
       .setWhat("Iteration limit of the univariate interval Newton method")
       .setValue(20)
       .setMinValue(1);
   add(uni_iter_lim);

   ////////////////////
   ParamInt gs_iter_lim;
   str = std::string("Iteration limit on the number of steps in the interval ") +
         "Gauss-Seidel method";
   gs_iter_lim.setName("GAUSS_SEIDEL_ITER_LIMIT")
       .setCat(cat)
       .setWhat(str)
       .setValue(50)
       .setMinValue(1);
   add(gs_iter_lim);

   ////////////////////
   ParamDbl gs_tol;
   str = std::string("Tolerance that corresponds to a percentage of reduction ") +
         " of the width of an interval vector. Given two consecutive domains " +
         "prev and next of some variable and tol the tolerance, the method is " +
         "iterated if we have (1-width(next)/width(prev))>tol.";
   gs_tol.setName("GAUSS_SEIDEL_TOL")
       .setCat(cat)
       .setWhat(str)
       .setValue(1.0e-3)
       .setMinValue(0.0)
       .setMaxValue(1.0);
   add(gs_tol);

   ////////////////////
   ParamInt nwt_iter_lim;
   str = std::string("Iteration limit on the number of (outer) steps in the ") +
         "contraction technique of the interval Newton method";
   nwt_iter_lim.setName("NEWTON_ITER_LIMIT")
       .setCat(cat)
       .setWhat(str)
       .setValue(30)
       .setMinValue(1);
   add(nwt_iter_lim);

   ////////////////////
   ParamInt cert_iter_lim;
   str = std::string("Iteration limit on the number of (outer) steps in the ") +
         "certification technique of the interval Newton method";
   cert_iter_lim.setName("NEWTON_CERTIFY_ITER_LIMIT")
       .setCat(cat)
       .setWhat(str)
       .setValue(20)
       .setMinValue(1);
   add(cert_iter_lim);

   ////////////////////
   ParamDbl nwt_tol;
   str = std::string("Tolerance that corresponds to a percentage of reduction ") +
         "of the width of a box in the interval Newton method. Given two " +
         "consecutive domains prev and next of some variable and tol the tolerance, " +
         "the method is  iterated if we have (1-width(next)/width(prev))>tol.";
   nwt_tol.setName("NEWTON_TOL")
       .setCat(cat)
       .setWhat(str)
       .setValue(1.0e-3)
       .setMinValue(0.0)
       .setMaxValue(1.0);
   add(nwt_tol);

   ////////////////////
   ParamDbl nwt_wlim;
   str = std::string("Threshold on the width of an input box of the contraction ") +
         "method of the interval Newton method, which is not applied if the width " +
         "of the box is strictly greater than this value.";
   nwt_wlim.setName("NEWTON_WIDTH_LIMIT")
       .setCat(cat)
       .setWhat(str)
       .setValue(0.5)
       .setMinValue(0.0);
   add(nwt_wlim);

   ////////////////////
   ParamDbl inf_delta;
   str = std::string("Let x be an interval and let m(x) be its midpoint. An ") +
         "inflation of x returns m(x)+delta*(x-m(x))+chi*[-1,1]. The value of "
         "delta must be strictly greater than 1.0";
   inf_delta.setName("INFLATION_DELTA")
       .setCat(cat)
       .setWhat(str)
       .setValue(1.125)
       .setMinValue(1.0);
   add(inf_delta);

   ////////////////////
   ParamDbl inf_chi;
   str = std::string("Let x be an interval and let m(x) be its midpoint. An ") +
         "inflation of x returns m(x)+delta*(x-m(x))+chi*[-1,1]. The value of " +
         "chi must be strictly greater than 0.0, which is necessary to inflate " +
         "degenerated intervals.";
   inf_chi.setName("INFLATION_CHI")
       .setCat(cat)
       .setWhat(str)
       .setValue(1.0e-12)
       .setMinValue(0.0);
   add(inf_chi);
}

} // namespace realpaver<|MERGE_RESOLUTION|>--- conflicted
+++ resolved
@@ -1152,10 +1152,6 @@
        .addChoice("SF", "smallest domain")
        .addChoice("SSR", "smear sum relative values (using derivatives)")
        .addChoice("SLF", "integer variable with smallest first and then real variable")
-<<<<<<< HEAD
-       .addChoice("ASR", "affine sum relative values")
-=======
->>>>>>> 385d73b0
        .addChoice("SSR_LF", "SSR and LF alternating with a given frequency")
        .setValue("SSR");
    add(var_sel);
