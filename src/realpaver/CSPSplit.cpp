/*------------------------------------------------------------------------------
 * Realpaver -- Realpaver is a rigorous nonlinear constraint solver based on
 *              interval computations.
 *------------------------------------------------------------------------------
 * Copyright (c) 2004-2016 Laboratoire d'Informatique de Nantes Atlantique,
 *               France
 * Copyright (c) 2017-2024 Laboratoire des Sciences du Numérique de Nantes,
 *               France
 *------------------------------------------------------------------------------
 * Realpaver is a software distributed WITHOUT ANY WARRANTY. Read the COPYING
 * file for information.
 *----------------------------------------------------------------------------*/

/**
 * @file   CSPSplit.cpp
 * @brief  Splitting strategies of CSP solver
 * @author Laurent Granvilliers
 * @date   2024-4-11
 */
#include "AssertDebug.hpp"
#include "IntervalFunctionVector.hpp"
<<<<<<< HEAD
#include "realpaver/AffineCreator.hpp"
=======
>>>>>>> 385d73b0
#include "realpaver/AssertDebug.hpp"
#include "realpaver/CSPSplit.hpp"
#include "realpaver/Logger.hpp"

namespace realpaver {

CSPSplit::CSPSplit(Scope scop, std::unique_ptr<DomainSlicerMap> smap)
    : scop_(scop)
    , slicerMap_(smap.release())
    , cont_()
    , nbs_(0)
    , idx_(0)
{
   ASSERT(!scop.isEmpty(), "Creation of a split object with an empty scope");
   ASSERT(slicerMap_ != nullptr, "No domain slicer map in a split object");
}

CSPSplit::~CSPSplit()
{
   delete slicerMap_;
}

Scope CSPSplit::scope() const
{
   return scop_;
}

void CSPSplit::apply(SharedCSPNode &node, CSPContext &context)
{
   LOG_INTER("Split node " << node->index() << ": " << (*node->box()));

   cont_.clear();
   ++nbs_;

   applyImpl(node, context);

   LOG_INTER("  -> " << getNbNodes() << " sub-node(s)");
}

size_t CSPSplit::getNbNodes() const
{
   return cont_.size();
}

size_t CSPSplit::getNbSplits() const
{
   return nbs_;
}

SharedCSPNode CSPSplit::cloneNode(const SharedCSPNode &node)
{
   SharedCSPNode aux = std::make_shared<CSPNode>(*node);
   aux->setIndex(++idx_);
   aux->setDepth(1 + node->depth());
   aux->setParent(node->index());
   return aux;
}

void CSPSplit::splitOne(SharedCSPNode &node, Variable v)
{
   Domain *dom = node->box()->get(v);
   DomainSlicer *slicer = slicerMap_->getSlicer(dom->type());

   size_t n = slicer->apply(dom);
   if (n < 2)
      return;

   auto it = slicer->begin();
   while (it != slicer->end())
   {
      std::unique_ptr<Domain> slice = slicer->next(it);
      SharedCSPNode aux = cloneNode(node);
      aux->box()->set(v, std::move(slice));
      cont_.push_back(aux);
   }
}

void CSPSplit::reset()
{
   nbs_ = idx_ = 0;
}

CSPSplit::iterator CSPSplit::begin()
{
   return cont_.begin();
}

CSPSplit::iterator CSPSplit::end()
{
   return cont_.end();
}

DomainSlicerMap *CSPSplit::getSlicerMap() const
{
   return slicerMap_;
}

/*----------------------------------------------------------------------------*/

CSPSplitRR::CSPSplitRR(Scope scop, std::unique_ptr<DomainSlicerMap> smap)
    : CSPSplit(scop, std::move(smap))
{
}

void CSPSplitRR::applyImpl(SharedCSPNode &node, CSPContext &context)
{
   // variable selection
   std::pair<bool, Variable> res = selectVar(node, context);
   if (!res.first)
      return;
   Variable v = res.second;

   // splits the variable domain
   splitOne(node, v);

   LOG_INTER("Round-Robin selects " << v.getName() << " in node " << node->index());

   if (getNbNodes() < 2)
      return;

   // assigns the split variable in the sub-nodes
   std::shared_ptr<CSPNodeInfoVar> info = std::make_shared<CSPNodeInfoVar>(v);

   for (SharedCSPNode &aux : cont_)
      context.insert(aux->index(), info);
}

std::pair<bool, Variable> CSPSplitRR::selectVar(SharedCSPNode &node, CSPContext &context)
{
   DomainBox *box = node->box();

   std::shared_ptr<CSPNodeInfo> info =
       context.getInfo(node->index(), CSPNodeInfoType::SplitVar);

   // assigns an iterator pointing to the next variable
   Scope::const_iterator it;
   if (info == nullptr)
   {
      it = scop_.begin();
   }
   else
   {
      CSPNodeInfoVar *infovar = static_cast<CSPNodeInfoVar *>(info.get());
      it = scop_.find(infovar->getVar());
      ++it;
      if (it == scop_.end())
         it = scop_.begin();
   }

   bool found = false;
   size_t nb = 0;

   while (!found && nb < scop_.size())
   {
      if (box->isSplitable(*it))
      {
         found = true;
      }
      else
      {
         ++nb;
         ++it;
         if (it == scop_.end())
            it = scop_.begin();
      }
   }

   return std::make_pair(found, *it);
}

/*----------------------------------------------------------------------------*/

CSPSplitLF::CSPSplitLF(Scope scop, std::unique_ptr<DomainSlicerMap> smap)
    : CSPSplit(scop, std::move(smap))
    , sel_(scop)
{
}

void CSPSplitLF::applyImpl(SharedCSPNode &node, CSPContext &context)
{
   if (sel_.apply(*node->box()))
<<<<<<< HEAD
   {
      Variable v = sel_.getSelectedVar();
      splitOne(node, v);
      LOG_INTER("LF selects " << v.getName() << " in node " << node->index());
   }
}

/*----------------------------------------------------------------------------*/

CSPSplitSF::CSPSplitSF(Scope scop, std::unique_ptr<DomainSlicerMap> smap)
    : CSPSplit(scop, std::move(smap))
    , sel_(scop)
{
}

void CSPSplitSF::applyImpl(SharedCSPNode &node, CSPContext &context)
{
   if (sel_.apply(*node->box()))
   {
      Variable v = sel_.getSelectedVar();
      splitOne(node, v);
      LOG_INTER("SF selects " << v.getName() << " in node " << node->index());
=======
   {
      Variable v = sel_.getSelectedVar();
      splitOne(node, v);
      LOG_INTER("LF selects " << v.getName() << " in node " << node->index());
>>>>>>> 385d73b0
   }
}

/*----------------------------------------------------------------------------*/

CSPSplitSLF::CSPSplitSLF(Scope scop, std::unique_ptr<DomainSlicerMap> smap)
    : CSPSplit(scop, std::move(smap))
    , sel_(scop)
{
}

void CSPSplitSLF::applyImpl(SharedCSPNode &node, CSPContext &context)
{
   if (sel_.apply(*node->box()))
<<<<<<< HEAD
   {
      Variable v = sel_.getSelectedVar();
      splitOne(node, v);
      LOG_INTER("SLF selects " << v.getName() << " in node " << node->index());
   }
}

/*----------------------------------------------------------------------------*/

CSPSplitSSR::CSPSplitSSR(Scope scop, std::unique_ptr<DomainSlicerMap> smap,
                         IntervalFunctionVector F)
    : CSPSplit(scop, std::move(smap))
    , ssr_(F)
    , sbis_(scop.setminus(F.scope()))
{
   ASSERT(scop.contains(F.scope()), "Bad scopes");
}

void CSPSplitSSR::applyImpl(SharedCSPNode &node, CSPContext &context)
{
   const DomainBox &box = *node->box();

   if (ssr_.apply(box))
   {
      Variable v = ssr_.getSelectedVar();
      splitOne(node, v);
      LOG_INTER("SSR selects " << v.getName() << " in node " << node->index());
      return;
   }

   if (!sbis_.isEmpty())
   {
      SelectorLF sel(sbis_);
      if (sel.apply(box))
      {
         Variable v = sel.getSelectedVar();
         splitOne(node, v);
         LOG_INTER("LF selects " << v.getName() << " in node " << node->index());
      }
=======
   {
      Variable v = sel_.getSelectedVar();
      splitOne(node, v);
      LOG_INTER("SF selects " << v.getName() << " in node " << node->index());
>>>>>>> 385d73b0
   }
}

/*----------------------------------------------------------------------------*/

CSPSplitASR::CSPSplitASR(Scope scop, std::unique_ptr<DomainSlicerMap> smap, SharedDag dag)
    : CSPSplit(scop, std::move(smap))
<<<<<<< HEAD
    , asr_(dag)
    , sbis_(scop.setminus(dag->scope()))
=======
    , sel_(scop)
>>>>>>> 385d73b0
{
   ASSERT(dag != nullptr, "Null pointer");
}

void CSPSplitASR::applyImpl(SharedCSPNode &node, CSPContext &context)
{
<<<<<<< HEAD
   const DomainBox &box = *node->box();

   if (asr_.apply(box))
   {
      Variable v = asr_.getSelectedVar();
      splitOne(node, v);
      LOG_INTER("ASR selects " << v.getName() << " in node " << node->index());
=======
   if (sel_.apply(*node->box()))
   {
      Variable v = sel_.getSelectedVar();
      splitOne(node, v);
      LOG_INTER("SLF selects " << v.getName() << " in node " << node->index());
   }
}

/*----------------------------------------------------------------------------*/

CSPSplitSSR::CSPSplitSSR(Scope scop, std::unique_ptr<DomainSlicerMap> smap,
                         IntervalFunctionVector F)
    : CSPSplit(scop, std::move(smap))
    , ssr_(F)
    , sbis_(scop.setminus(F.scope()))
{
   ASSERT(scop.contains(F.scope()), "Bad scopes");
}

void CSPSplitSSR::applyImpl(SharedCSPNode &node, CSPContext &context)
{
   const DomainBox &box = *node->box();

   if (ssr_.apply(box))
   {
      Variable v = ssr_.getSelectedVar();
      splitOne(node, v);
      LOG_INTER("SSR selects " << v.getName() << " in node " << node->index());
>>>>>>> 385d73b0
      return;
   }

   if (!sbis_.isEmpty())
   {
      SelectorLF sel(sbis_);
      if (sel.apply(box))
      {
         Variable v = sel.getSelectedVar();
         splitOne(node, v);
         LOG_INTER("LF selects " << v.getName() << " in node " << node->index());
      }
   }
}

/*----------------------------------------------------------------------------*/

CSPSplitSSRLF::CSPSplitSSRLF(Scope scop, std::unique_ptr<DomainSlicerMap> smap,
                             IntervalFunctionVector F)
    : CSPSplit(scop, std::move(smap))
    , sel_(scop, F)
{
}

double CSPSplitSSRLF::getFrequency() const
{
   return sel_.getFrequency();
}

void CSPSplitSSRLF::setFrequency(double f)
{
   sel_.setFrequency(f);
}

void CSPSplitSSRLF::applyImpl(SharedCSPNode &node, CSPContext &context)
{
   if (sel_.apply(*node->box()))
   {
      Variable v = sel_.getSelectedVar();
      splitOne(node, v);
      LOG_INTER("HybridSSR selects " << v.getName() << " in node " << node->index());
   }
}

} // namespace realpaver<|MERGE_RESOLUTION|>--- conflicted
+++ resolved
@@ -19,10 +19,6 @@
  */
 #include "AssertDebug.hpp"
 #include "IntervalFunctionVector.hpp"
-<<<<<<< HEAD
-#include "realpaver/AffineCreator.hpp"
-=======
->>>>>>> 385d73b0
 #include "realpaver/AssertDebug.hpp"
 #include "realpaver/CSPSplit.hpp"
 #include "realpaver/Logger.hpp"
@@ -204,7 +200,6 @@
 void CSPSplitLF::applyImpl(SharedCSPNode &node, CSPContext &context)
 {
    if (sel_.apply(*node->box()))
-<<<<<<< HEAD
    {
       Variable v = sel_.getSelectedVar();
       splitOne(node, v);
@@ -227,12 +222,6 @@
       Variable v = sel_.getSelectedVar();
       splitOne(node, v);
       LOG_INTER("SF selects " << v.getName() << " in node " << node->index());
-=======
-   {
-      Variable v = sel_.getSelectedVar();
-      splitOne(node, v);
-      LOG_INTER("LF selects " << v.getName() << " in node " << node->index());
->>>>>>> 385d73b0
    }
 }
 
@@ -247,7 +236,6 @@
 void CSPSplitSLF::applyImpl(SharedCSPNode &node, CSPContext &context)
 {
    if (sel_.apply(*node->box()))
-<<<<<<< HEAD
    {
       Variable v = sel_.getSelectedVar();
       splitOne(node, v);
@@ -287,81 +275,6 @@
          splitOne(node, v);
          LOG_INTER("LF selects " << v.getName() << " in node " << node->index());
       }
-=======
-   {
-      Variable v = sel_.getSelectedVar();
-      splitOne(node, v);
-      LOG_INTER("SF selects " << v.getName() << " in node " << node->index());
->>>>>>> 385d73b0
-   }
-}
-
-/*----------------------------------------------------------------------------*/
-
-CSPSplitASR::CSPSplitASR(Scope scop, std::unique_ptr<DomainSlicerMap> smap, SharedDag dag)
-    : CSPSplit(scop, std::move(smap))
-<<<<<<< HEAD
-    , asr_(dag)
-    , sbis_(scop.setminus(dag->scope()))
-=======
-    , sel_(scop)
->>>>>>> 385d73b0
-{
-   ASSERT(dag != nullptr, "Null pointer");
-}
-
-void CSPSplitASR::applyImpl(SharedCSPNode &node, CSPContext &context)
-{
-<<<<<<< HEAD
-   const DomainBox &box = *node->box();
-
-   if (asr_.apply(box))
-   {
-      Variable v = asr_.getSelectedVar();
-      splitOne(node, v);
-      LOG_INTER("ASR selects " << v.getName() << " in node " << node->index());
-=======
-   if (sel_.apply(*node->box()))
-   {
-      Variable v = sel_.getSelectedVar();
-      splitOne(node, v);
-      LOG_INTER("SLF selects " << v.getName() << " in node " << node->index());
-   }
-}
-
-/*----------------------------------------------------------------------------*/
-
-CSPSplitSSR::CSPSplitSSR(Scope scop, std::unique_ptr<DomainSlicerMap> smap,
-                         IntervalFunctionVector F)
-    : CSPSplit(scop, std::move(smap))
-    , ssr_(F)
-    , sbis_(scop.setminus(F.scope()))
-{
-   ASSERT(scop.contains(F.scope()), "Bad scopes");
-}
-
-void CSPSplitSSR::applyImpl(SharedCSPNode &node, CSPContext &context)
-{
-   const DomainBox &box = *node->box();
-
-   if (ssr_.apply(box))
-   {
-      Variable v = ssr_.getSelectedVar();
-      splitOne(node, v);
-      LOG_INTER("SSR selects " << v.getName() << " in node " << node->index());
->>>>>>> 385d73b0
-      return;
-   }
-
-   if (!sbis_.isEmpty())
-   {
-      SelectorLF sel(sbis_);
-      if (sel.apply(box))
-      {
-         Variable v = sel.getSelectedVar();
-         splitOne(node, v);
-         LOG_INTER("LF selects " << v.getName() << " in node " << node->index());
-      }
    }
 }
 
