--- conflicted
+++ resolved
@@ -103,21 +103,6 @@
    /// in the contraction method
    /// @param tol absolute or relative tolerance
    void setTol(const Tolerance& tol);
-<<<<<<< HEAD
-
-   /// @return the tolerance on the distance between two consecutive intervals
-   ///         in the local search method
-   Tolerance getLocalTol() const;
-
-   /// Sets the tolerance on the distance between two consecutive intervals
-   /// in the local search method
-   /// @param tol a tolerance`
-   ///
-   /// An iteration stops if the distance between two consecutive is greater
-   /// than the tolerance, i.e. the method diverges.
-   void setLocalTol(const Tolerance& tol);
-=======
->>>>>>> cba80108
 
    /// @returns the inflator used by the local search method
    Inflator& getInflator();
