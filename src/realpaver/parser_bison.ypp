%{
#include <cstring>
#include <memory>
#include <sstream>
#include <string>
#include "realpaver/Domain.hpp"
#include "realpaver/Param.hpp"
#include "realpaver/Problem.hpp"
#include "realpaver/SymbolTable.hpp"

#undef YYINITDEPTH
#define YYINITDEPTH 5000

extern char* realpaver_bison_text;
extern int realpaver_bison_lineno;
extern std::string realpaver_parse_error;
extern realpaver::Problem* realpaver_bison_problem;
extern realpaver::Param* realpaver_bison_param;
extern realpaver::SymbolTable* realpaver_bison_symtab;

extern std::vector<realpaver::Variable>* realpaver_var_vector;
extern std::vector<realpaver::Interval>* realpaver_itv_vector;

extern realpaver::IntervalUnion* realpaver_itv_union;
extern realpaver::RangeUnion* realpaver_range_union;

extern realpaver::ConstraintRep* realpaver_ctr_rep;

extern int realpaver_bison_lex(void);
int realpaver_bison_error(const char* str);

extern realpaver::FunctionSymbol* realpaver_fun_symbol;
%}

%define api.prefix {realpaver_bison_}

%code requires
{
#include "realpaver/Constraint.hpp"
#include "realpaver/Exception.hpp"
}

%union
{
  char u_str[256];
  realpaver::TermRep* u_term;
  realpaver::ConstraintRep* u_ctr;
}

%type <u_str>     ident
%type <u_term>    expr
%type <u_term>    const_expr
%type <u_term>    fun_call
%type <u_term>    integer
%type <u_term>    real
%type <u_term>    exponent
%type <u_term>    itv
%type <u_term>    itv_left
%type <u_term>    itv_right
%type <u_term>    table_list_val_def
%type <u_ctr>     ctr_atom

%token TK_IDENT TK_INT TK_REAL
%token TK_STR_VAR TK_STR_CONST TK_STR_CTR TK_STR_OBJ TK_STR_FUN TK_STR_ALIAS
%token TK_STR_INT TK_STR_TOL TK_STR_BIN TK_STR_REAL
%token TK_TABLE
<<<<<<< HEAD
%token TK_EQ TK_EQ_EQ TK_LE TK_GE TK_IN TK_LT TK_GT
=======
%token TK_EQ TK_EQ_EQ TK_LE TK_GE TK_IN TK_LT TK_GT TK_IMPLY
>>>>>>> cba80108
%token TK_PLUS TK_MINUS TK_MUL TK_DIV
%token TK_POW TK_CARET TK_SQR TK_SQRT TK_LOG TK_EXP
%token TK_TAN TK_COS TK_SIN TK_COSH TK_SINH TK_TANH
%token TK_LPAR TK_RPAR TK_LSBR TK_RSBR TK_LCBR TK_RCBR TK_PIPE
%token TK_COMMA TK_SCOLON TK_COLON
%token TK_SGN TK_ABS TK_MIN TK_MAX
%token TK_MINUS_INF TK_PLUS_INF

%left TK_PLUS TK_MINUS
%left TK_MUL TK_DIV
%right TK_UMINUS
%right TK_UPLUS
%right TK_CARET

%start model

%%
model
  : 
  | statement TK_SCOLON model
  ;

statement
  : const_statement
  | var_statement
  | alias_statement
  | ctr_statement
  | obj_statement
  | fun_statement
  ;

const_statement
  : TK_STR_CONST const_list
  ;

const_list
  : const_def const_tail
  ;

const_tail
  :
  | TK_COMMA const_list
  ;

const_def
  : ident TK_EQ const_expr
    {
      realpaver::Term::SharedRep e($3);

      realpaver::Interval x = e->evalConst();
      if (x.isEmpty())
      {
        std::ostringstream os;
        os << "Constant [" << $1 << "] equal to an empty interval";
        realpaver_bison_error(os.str().c_str());
        YYABORT;
      }

      if (realpaver_bison_symtab->hasSymbol($1))
      {
        std::ostringstream os;
        os << "Symbol [" << $1 << "] already used";
        realpaver_bison_error(os.str().c_str());
        YYABORT;         
      }

      realpaver_bison_symtab->insertConstant($1, x);
    }
  ;

var_statement
  : TK_STR_VAR var_list
  ;

var_list
  : var_def var_tail
  ;

var_tail
  :
  | TK_COMMA var_list
  ;

var_def
  : ident
    {
      if (realpaver_bison_symtab->hasSymbol($1))
      {
        std::ostringstream os;
        os << "Symbol [" << $1 << "] already used";
        realpaver_bison_error(os.str().c_str());
        YYABORT;         
      }

      realpaver::Variable v = realpaver_bison_problem->addVar($1);

      double rtol = realpaver_bison_param->getDblParam("VAR_REL_TOL"),
             atol = realpaver_bison_param->getDblParam("VAR_ABS_TOL");
      v.setTolerance(realpaver::Tolerance(rtol, atol));

      realpaver_bison_symtab->insertVariable($1, v);
    }
    var_type
    ;

var_type
  : var_bin
  | var_int
  | var_real
  ;

var_bin
  : TK_STR_BIN
    {
      realpaver::Variable v = realpaver_bison_problem->lastVar();
      std::unique_ptr<realpaver::Domain> dom(new realpaver::BinaryDomain());

      v.setDomain(std::move(dom))
       .setTolerance(realpaver::Tolerance(0.0, 0.0));
    }
  ;

var_real
  : var_real_type TK_IN var_real_dom
  ;

var_real_type
  :
  | TK_STR_REAL
  ;

var_real_dom
  : itv var_tol
    {
       realpaver::Term::SharedRep e($1);
       realpaver::Interval x = e->evalConst();
       
       if (x.isEmpty())
       {
         realpaver_bison_error("Real variable with empty domain");
         YYABORT;
       }
       else
       {
         realpaver::Variable v = realpaver_bison_problem->lastVar();
         std::unique_ptr<realpaver::Domain>
            dom(new realpaver::IntervalDomain(x));
         v.setDomain(std::move(dom));
       }
    }
  | TK_LCBR
    {
      if (realpaver_itv_union != nullptr)
         realpaver_itv_union->clear();
      else
        realpaver_itv_union = new realpaver::IntervalUnion();
    }
    var_real_list TK_RCBR
    {
      if (realpaver_itv_union->isEmpty())
      {
        realpaver_bison_error("Real variable with empty domain");
        YYABORT;
      }
      else
      {
        realpaver::Variable v = realpaver_bison_problem->lastVar();
        v.setTolerance(realpaver::Tolerance(0.0, 0.0));

        if (realpaver_itv_union->size() == 1)
        {
          std::unique_ptr<realpaver::Domain>
             dom(new realpaver::IntervalDomain(realpaver_itv_union->hull()));
          v.setDomain(std::move(dom));
        }
        else
        {
          std::unique_ptr<realpaver::Domain>
             dom(new realpaver::IntervalUnionDomain(*realpaver_itv_union));
          v.setDomain(std::move(dom));
         }
       }
    }
  ;

var_real_list
  : const_expr
    {
      realpaver::Term::SharedRep e($1);
      realpaver::Interval x = e->evalConst();
      realpaver_itv_union->insert(x);
    }
    var_real_tail
  ;

var_real_tail
  :
  | TK_COMMA var_real_list
  ;

var_tol
  :
  | TK_STR_TOL TK_LPAR real TK_COMMA real TK_RPAR
    {
      try
      {
        // relative tolerance
        realpaver::Term::SharedRep er($3);
        realpaver::Interval xr = er->evalConst();
        double rtol = xr.right();

        // absolute tolerance
        realpaver::Term::SharedRep ea($5);
        realpaver::Interval xa = ea->evalConst();
        double atol = xa.right();
         
        if ((rtol<0.0) || (atol<0.0))
        {
          YYABORT;         
        }
        else
        {
          realpaver::Tolerance tol(rtol, atol);
          realpaver::Variable v = realpaver_bison_problem->lastVar();
          v.setTolerance(tol);
        }
      }
      catch(realpaver::Exception& e)
      {
        realpaver_bison_error("Bad tolerance");
        YYABORT;
      }
    }
  ;

var_int
  : TK_STR_INT TK_IN var_int_dom
  ;

var_int_dom
  : itv
    {
      realpaver::Term::SharedRep e($1);
      realpaver::Range x = realpaver::Range::roundInward(e->evalConst());
       
      if (x.isEmpty())
      {
        realpaver_bison_error("Integer variable with empty domain");
        YYABORT;
      }
      else
      {
        realpaver::Variable v = realpaver_bison_problem->lastVar();
        std::unique_ptr<realpaver::Domain>
          dom(new realpaver::RangeDomain(x));
        v.setDomain(std::move(dom));
      }
    }
  | TK_LCBR
    {
      if (realpaver_range_union != nullptr)
         realpaver_range_union->clear();
      else
        realpaver_range_union= new realpaver::RangeUnion();
    }
    var_int_list TK_RCBR
    {
       if (realpaver_range_union->isEmpty())
       {
         realpaver_bison_error("Integer variable with empty domain");
         YYABORT;
       }
       else
       {
          if (realpaver_range_union->size() == 1)
          {
            realpaver::Variable v = realpaver_bison_problem->lastVar();
            std::unique_ptr<realpaver::Domain>
               dom(new realpaver::RangeDomain(realpaver_range_union->hull()));
            v.setDomain(std::move(dom));
          }
          else
          {
            realpaver::Variable v = realpaver_bison_problem->lastVar();
            std::unique_ptr<realpaver::Domain>
               dom(new realpaver::RangeUnionDomain(*realpaver_range_union));
            v.setDomain(std::move(dom));
          }
       }
    }
  ;

var_int_list
  : const_expr
    {
      realpaver::Term::SharedRep e($1);
      realpaver::Range x = realpaver::Range::roundInward(e->evalConst());
      realpaver_range_union->insert(x);
    }
    var_int_tail
  ;

var_int_tail
  :
  | TK_COMMA var_int_list
  ;

alias_statement
  : TK_STR_ALIAS alias_list
  ;

alias_list
  : alias_def alias_tail
  ;

alias_tail
  :
  | TK_COMMA alias_list
  ;

alias_def
  : ident TK_EQ expr
    {
      realpaver::Term t(realpaver::Term::SharedRep($3));

      if (realpaver_bison_symtab->hasSymbol($1))
      {
        std::ostringstream os;
        os << "Symbol [" << $1 << "] already used";
        realpaver_bison_error(os.str().c_str());
        YYABORT;         
      }

      realpaver_bison_symtab->insertAlias($1, t);
    }
  ;

ctr_statement
  : TK_STR_CTR ctr_list
  ;

ctr_list
  : ctr_def ctr_tail
  ;

ctr_tail
  :
  | TK_COMMA ctr_list
  ;

ctr_def
  : ctr_atom
    {
      realpaver_ctr_rep = $1;
    }
    ctr_cond
  ;

ctr_cond
  :
    {
      realpaver::Constraint::SharedRep rep(realpaver_ctr_rep);
      realpaver::Constraint c(rep);
      realpaver_bison_problem->addCtr(c);
    }
  | TK_IMPLY ctr_atom
    {
      realpaver::Constraint::SharedRep grep(realpaver_ctr_rep);
      realpaver::Constraint guard(grep);

      realpaver::Constraint::SharedRep brep($2);
      realpaver::Constraint body(brep);

      try {
         realpaver::Constraint c(cond(guard, body));
         realpaver_bison_problem->addCtr(c);
      }
      catch (realpaver::Exception& e)
      {
        realpaver_bison_error("Bad definition of a conditional constraint");
        YYABORT;
      }
    }
  ;

ctr_atom
  : expr TK_EQ_EQ expr
    {
      realpaver::Term lhs(realpaver::Term::SharedRep($1));
      realpaver::Term rhs(realpaver::Term::SharedRep($3));

      realpaver::Constraint c(lhs == rhs);
      $$ = c.cloneRoot();
    }
  | expr TK_LE expr
    {
      realpaver::Term lhs(realpaver::Term::SharedRep($1));
      realpaver::Term rhs(realpaver::Term::SharedRep($3));

      realpaver::Constraint c(lhs <= rhs);
      $$ = c.cloneRoot();
    }
  | expr TK_GE expr
    {
      realpaver::Term lhs(realpaver::Term::SharedRep($1));
      realpaver::Term rhs(realpaver::Term::SharedRep($3));

      realpaver::Constraint c(lhs >= rhs);
      $$ = c.cloneRoot();
    }
  | expr TK_IN itv
    {
      realpaver::Term lhs(realpaver::Term::SharedRep($1));
      realpaver::Term::SharedRep rhs($3);
      realpaver::Interval x = rhs->evalConst();

      if (x.isEmpty())
      {
        realpaver_bison_error("Empty function image");
        YYABORT;
      }
      realpaver::Constraint c(in(lhs, x));
      $$ = c.cloneRoot();
    }
  | TK_TABLE
    {
      if (realpaver_var_vector != nullptr)
         realpaver_var_vector->clear();
      else
        realpaver_var_vector = new std::vector<realpaver::Variable>();

      if (realpaver_itv_vector != nullptr)
         realpaver_itv_vector->clear();
      else
        realpaver_itv_vector = new std::vector<realpaver::Interval>();
    }
    TK_LPAR TK_LCBR table_list_var TK_RCBR TK_COMMA    
                     TK_LCBR table_list_val TK_RCBR TK_RPAR
    {
      if (realpaver_var_vector->size() == 0 ||
          realpaver_itv_vector->size() % realpaver_var_vector->size() != 0)
      {
         realpaver_bison_error("Bad initialization of a table constraint");
         YYABORT;
      }

      realpaver::Constraint c( table(realpaver_var_vector->data(),
                                     realpaver_var_vector->size(),
                                     realpaver_itv_vector->data(),
                                     realpaver_itv_vector->size()) );
      $$ = c.cloneRoot();
    }
  ;

obj_statement
  : TK_STR_OBJ obj_list
  ;

obj_list
  : obj_def obj_tail
  ;

obj_tail
  :
  | TK_COMMA obj_list
  ;

obj_def
  : TK_MIN expr
    {
      realpaver::Term f(realpaver::Term::SharedRep($2));
      if (f.isConstant())
      {
        realpaver_bison_error("Constant objective function");
        YYABORT;
      }

      realpaver_bison_problem->addObjective(MIN(f));
    }
  | TK_MAX expr
    {
      realpaver::Term f(realpaver::Term::SharedRep($2));
      if (f.isConstant())
      {
        realpaver_bison_error("Constant objective function");
        YYABORT;
      }

      realpaver_bison_problem->addObjective(MAX(f));       
    }
  ;

fun_statement
  : TK_STR_FUN fun_list
  ;

fun_list
  : fun_def fun_tail
  ;

fun_tail
  :
  | TK_COMMA fun_list
  ;

fun_def
  : ident TK_LPAR
    {       
      if (realpaver_bison_symtab->hasSymbol($1))
      {
        std::ostringstream os;
        os << "Symbol [" << $1 << "] already used";
        realpaver_bison_error(os.str().c_str());
        YYABORT;         
      }

      realpaver_fun_symbol = realpaver_bison_symtab->insertFunction($1);
    }
    arg_list TK_RPAR TK_EQ expr
    {
      realpaver::Term t(realpaver::Term::SharedRep($7));
      bool ok = realpaver_fun_symbol->setTerm(t);      
      realpaver_fun_symbol = nullptr;

      if (!ok)
      {
        realpaver_bison_error("Bad variable in a function expression");
        YYABORT;                  
      }
    }
  ;

arg_list
  : arg_def arg_tail
  ;

arg_tail
  :
  | TK_COMMA arg_list
  ;

arg_def
  : ident
    {
      if (realpaver_fun_symbol->hasArgument($1))
      {
        std::ostringstream os;
        os << "Argument [" << $1 << "] already used";
        realpaver_bison_error(os.str().c_str());
        YYABORT;
      }

      realpaver_fun_symbol->addArgument($1);
    }
  ;

table_list_var
  : table_list_var_def table_list_var_tail
  ;

table_list_var_tail
  :
  | TK_COMMA table_list_var
  ;

table_list_var_def
  : ident
    {
      realpaver::VariableSymbol* vs =
         realpaver_bison_symtab->findVariable($1);

      if (vs != nullptr)
      {
         realpaver_var_vector->push_back(vs->getVar());
      }
      else
      {
         std::ostringstream os;
         os << "Identifier [" << $1 << "] not found";
         realpaver_bison_error(os.str().c_str());
         YYABORT;
      }
    }
  ;

table_list_val
  : table_list_val_def
    {
      realpaver::TermConst* cst = static_cast<realpaver::TermConst*>($1);
      realpaver::Interval x(cst->evalConst());
      delete cst;
      
      if (x.isEmpty())
      {
        realpaver_bison_error("Empty interval in a table constraint");
        YYABORT;
      }
      else
      {
        realpaver_itv_vector->push_back(x);
      }
    }
    table_list_val_tail
  ;

table_list_val_tail
  :
  | TK_COMMA table_list_val
  ;

table_list_val_def
  : const_expr
    {
       $$ = $1;
    }
  ;

const_expr
  : expr
    {
      realpaver::TermRep* t = $1;

      if (t->isConstant()) $$ = $1;
      else
      {
        delete t;
        realpaver_bison_error("Expression not constant");
        YYABORT;
      }
    }
  ;

expr
  : expr TK_PLUS expr
    {
      realpaver::Term lhs(realpaver::Term::SharedRep($1)),
                      rhs(realpaver::Term::SharedRep($3)),
                      res(lhs + rhs);
      $$ = res.cloneRoot();
    }
  | expr TK_MINUS expr
    {
      realpaver::Term lhs(realpaver::Term::SharedRep($1)),
                      rhs(realpaver::Term::SharedRep($3)),
                      res(lhs - rhs);
      $$ = res.cloneRoot();
    }
  | expr TK_MUL expr
    {
      realpaver::Term lhs(realpaver::Term::SharedRep($1)),
                      rhs(realpaver::Term::SharedRep($3)),
                      res(lhs * rhs);
      $$ = res.cloneRoot();
    }
  | expr TK_DIV expr
    {
      realpaver::Term lhs(realpaver::Term::SharedRep($1)),
                      rhs(realpaver::Term::SharedRep($3)),
                      res(lhs / rhs);
      $$ = res.cloneRoot();
    }
  | expr TK_CARET expr
    {
      realpaver::Term t(realpaver::Term::SharedRep($1)),
                      e(realpaver::Term::SharedRep($3)),
                      res(pow(t, e));
      $$ = res.cloneRoot();
    }
  | TK_POW TK_LPAR expr TK_COMMA exponent TK_RPAR
    {
      realpaver::Term t(realpaver::Term::SharedRep($3)),
                      d(realpaver::Term::SharedRep($5)),
                      res(pow(t, d.evalConst()));
      $$ = res.cloneRoot();
    }
  | TK_MINUS expr %prec TK_UMINUS
    {
      realpaver::Term t(realpaver::Term::SharedRep($2)),
                      res(-t);
      $$ = res.cloneRoot();
    }
  | TK_PLUS expr %prec TK_UPLUS
    {
       $$ = $2;
    }
  | TK_SQRT TK_LPAR expr TK_RPAR
    {
      realpaver::Term t(realpaver::Term::SharedRep($3)),
                      res(sqrt(t));
      $$ = res.cloneRoot();
    }
  | TK_SQR TK_LPAR expr TK_RPAR
    {
      realpaver::Term t(realpaver::Term::SharedRep($3)),
                      res(sqr(t));
      $$ = res.cloneRoot();
    }
  | TK_SGN TK_LPAR expr TK_RPAR
    {
      realpaver::Term t(realpaver::Term::SharedRep($3)),
                      res(sgn(t));
      $$ = res.cloneRoot();
    }
  | TK_ABS TK_LPAR expr TK_RPAR
    {
      realpaver::Term t(realpaver::Term::SharedRep($3)),
                      res(abs(t));
      $$ = res.cloneRoot();
    }
  | TK_PIPE expr TK_PIPE
    {
      realpaver::Term t(realpaver::Term::SharedRep($2)),
                      res(abs(t));
      $$ = res.cloneRoot();
    }
  | TK_LOG TK_LPAR expr TK_RPAR
    {
      realpaver::Term t(realpaver::Term::SharedRep($3)),
                      res(log(t));
      $$ = res.cloneRoot();
    }
  | TK_EXP TK_LPAR expr TK_RPAR
    {
      realpaver::Term t(realpaver::Term::SharedRep($3)),
                      res(exp(t));
      $$ = res.cloneRoot();
    }
  | TK_COS TK_LPAR expr TK_RPAR
    {
      realpaver::Term t(realpaver::Term::SharedRep($3)),
                      res(cos(t));
      $$ = res.cloneRoot();
    }
  | TK_SIN TK_LPAR expr TK_RPAR
    {
      realpaver::Term t(realpaver::Term::SharedRep($3)),
                      res(sin(t));
      $$ = res.cloneRoot();
    }
  | TK_TAN TK_LPAR expr TK_RPAR
    {
      realpaver::Term t(realpaver::Term::SharedRep($3)),
                      res(tan(t));
      $$ = res.cloneRoot();
    }
  | TK_COSH TK_LPAR expr TK_RPAR
    {
      realpaver::Term t(realpaver::Term::SharedRep($3)),
                      res(cosh(t));
      $$ = res.cloneRoot();
    }
  | TK_SINH TK_LPAR expr TK_RPAR
    {
      realpaver::Term t(realpaver::Term::SharedRep($3)),
                      res(sinh(t));
      $$ = res.cloneRoot();
    }
  | TK_TANH TK_LPAR expr TK_RPAR
    {
      realpaver::Term t(realpaver::Term::SharedRep($3)),
                      res(tanh(t));
      $$ = res.cloneRoot();
    }
  | TK_MIN TK_LPAR expr TK_COMMA expr TK_RPAR
    {
      realpaver::Term fst(realpaver::Term::SharedRep($3)),
                      snd(realpaver::Term::SharedRep($5)),
                      res(MIN(fst, snd));
      $$ = res.cloneRoot();
    }
  | TK_MAX TK_LPAR expr TK_COMMA expr TK_RPAR
    {
      realpaver::Term fst(realpaver::Term::SharedRep($3)),
                      snd(realpaver::Term::SharedRep($5)),
                      res(MAX(fst, snd));
      $$ = res.cloneRoot();
    }
  | TK_LPAR expr TK_RPAR
  {
    $$ = $2;
  }
  | fun_call
    {
      $$ = $1;
    }
  | ident
    {
      bool found = false;

      // an argument?
      if (realpaver_fun_symbol != nullptr &&
          realpaver_fun_symbol->hasArgument($1))
      {
        realpaver::Variable v = realpaver_fun_symbol->getVar($1);
        $$ = new realpaver::TermVar(v);
        found = true;
      }

      if (!found)
      {
        // a constant?
        realpaver::ConstantSymbol* cs =
          realpaver_bison_symtab->findConstant($1);

        if (cs != nullptr)
        {
           $$ = new realpaver::TermConst(cs->getValue());
           found = true;
        }
     }

      if (!found)
      {
        // a variable?
        realpaver::VariableSymbol* vs =
          realpaver_bison_symtab->findVariable($1);

        if (vs != nullptr)
        {
           $$ = new realpaver::TermVar(vs->getVar());
           found = true;
        }
      }

      if (!found)
      {
        // an alias?
        realpaver::AliasSymbol* as = realpaver_bison_symtab->findAlias($1);

        if (as != nullptr)
        {
           $$ = as->getTerm().cloneRoot();
           found = true;
        }
      }

      // symbol not found
      if (!found)
      {
        std::ostringstream os;
        os << "Identifier [" << $1 << "] not found";
        realpaver_bison_error(os.str().c_str());
        YYABORT;
      }
    }
  | integer
    {
      $$ = $1;
    }
  | real
    {
      $$ = $1;
    }
  | itv
    {
       $$ = $1;
    }
  ;

fun_call
  : ident TK_LPAR
    {
      realpaver::FunctionSymbol* fs =
          realpaver_bison_symtab->findFunction($1);

      if (fs == nullptr)
      {
        std::ostringstream os;
        os << "Function [" << $1 << "] not found";
        realpaver_bison_error(os.str().c_str());
        YYABORT;
      }

      realpaver_bison_symtab->pushFunctionCall(fs);
    }
    expr_list TK_RPAR
    {
       std::pair<bool, realpaver::Term> res =
         realpaver_bison_symtab->processFunCall();

       if (res.first)
       {
         $$ = res.second.cloneRoot();
       }
       else
       {
         realpaver_bison_error("Function call invalid");
         YYABORT;          
       }
    }
  ;

expr_list
  : expr
    {
      realpaver::Term t(realpaver::Term::SharedRep($1));
      realpaver_bison_symtab->addFunctionArgument(t);
    }
    expr_tail
  ;

expr_tail
  :
  | TK_COMMA expr_list
  ;

exponent
  : integer
    {
      $$ = $1;
    }
  | real
    {
      $$ = $1;
    }
  ;

integer
  : TK_INT
    {
      try
      {
        std::string str(realpaver_bison_text);
        realpaver::Interval x(str);
        $$ = new realpaver::TermConst(x);
      }
      catch(realpaver::Exception& e)
      {
        realpaver_bison_error("Bad integer value");
        YYABORT;
      }       
    }
  ;

real
  : TK_REAL
    {
      try
      {
        std::string str(realpaver_bison_text);
        realpaver::Interval x(str);
        $$ = new realpaver::TermConst(x);
      }
      catch(realpaver::Exception& e)
      {
        realpaver_bison_error("Bad real number");
        YYABORT;
      }       
    }
  ;

itv
  : TK_LSBR itv_left TK_COMMA itv_right TK_RSBR
    {
      realpaver::Term::SharedRep lo($2);
      realpaver::Term::SharedRep up($4);

      realpaver::Interval x = lo->evalConst();
      realpaver::Interval y = up->evalConst();
      realpaver::Interval z(x.left(), y.right());

      if (z.isEmpty())
      {
        realpaver_bison_error("Empty interval");
        YYABORT;
      }

      $$ = new realpaver::TermConst(z);
    }
  ;

itv_left
  : const_expr
    {
      $$ = $1;
    }
  | TK_MINUS_INF
    {
      // it is necessary to return a non-empty interval with -inf as left bound
      $$ = new realpaver::TermConst(realpaver::Interval::universe());
    }
  ;

itv_right
  : const_expr
    {
      $$ = $1;
    }
  | TK_PLUS_INF
    {
      // it is necessary to return a non-empty interval with +inf as right bound
      $$ = new realpaver::TermConst(realpaver::Interval::universe());
    }
  ;

ident
 : TK_IDENT
   {
     strcpy($$, realpaver_bison_text);
   }
   ;
%%

int realpaver_bison_error(const char* str)
{
  std::ostringstream os;   
  os << "l" << realpaver_bison_lineno << ": " << str;

  realpaver_parse_error = os.str();

  return 0;
}<|MERGE_RESOLUTION|>--- conflicted
+++ resolved
@@ -64,11 +64,7 @@
 %token TK_STR_VAR TK_STR_CONST TK_STR_CTR TK_STR_OBJ TK_STR_FUN TK_STR_ALIAS
 %token TK_STR_INT TK_STR_TOL TK_STR_BIN TK_STR_REAL
 %token TK_TABLE
-<<<<<<< HEAD
-%token TK_EQ TK_EQ_EQ TK_LE TK_GE TK_IN TK_LT TK_GT
-=======
 %token TK_EQ TK_EQ_EQ TK_LE TK_GE TK_IN TK_LT TK_GT TK_IMPLY
->>>>>>> cba80108
 %token TK_PLUS TK_MINUS TK_MUL TK_DIV
 %token TK_POW TK_CARET TK_SQR TK_SQRT TK_LOG TK_EXP
 %token TK_TAN TK_COS TK_SIN TK_COSH TK_SINH TK_TANH
