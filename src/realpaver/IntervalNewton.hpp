///////////////////////////////////////////////////////////////////////////////
// This file is part of Realpaver, an interval constraint and NLP solver.    //
//                                                                           //
// Copyright (c) 2017-2023 LS2N, Nantes                                      //
//                                                                           //
// Realpaver is a software distributed WITHOUT ANY WARRANTY; read the file   //
// COPYING for information.                                                  //
///////////////////////////////////////////////////////////////////////////////

#ifndef REALPAVER_INTERVAL_NEWTON_HPP
#define REALPAVER_INTERVAL_NEWTON_HPP

#include "realpaver/Contractor.hpp"
#include "realpaver/IntervalFunctionVector.hpp"
#include "realpaver/IntervalGaussSeidel.hpp"

namespace realpaver {

///////////////////////////////////////////////////////////////////////////////
/// This is the multivariate interval Newton method.
///////////////////////////////////////////////////////////////////////////////
class IntervalNewton : public Contractor {
public:
   /// Constructor
   /// @param F vector of functions
   IntervalNewton(IntervalFunctionVector F);

   /// Destructor
   ~IntervalNewton();

   /// Copy constructor
   IntervalNewton(const IntervalNewton&);

   /// No assignment
   IntervalNewton& operator=(const IntervalNewton&) = delete;

   ///@{
   Scope scope() const override;
   Proof contract(IntervalBox& X) override;
   void print(std::ostream& os) const override;
   ///@}

   /// @return the interval GFauss Seidel operator of this
   IntervalGaussSeidel* getGaussSeidel() const;

   /// Sets a limit of iterations of the contraction method
   /// @param n new value of the limit
   void setMaxIter(size_t n);

   /// @return the maximum number of iterations of the contraction method
   size_t getMaxIter() const;

   /// @return the tolerance on the distance between two consecutive intervals
   ///         in the contraction method
   Tolerance getTol() const;

   /// Sets the tolerance on the distance between two consecutive intervals
   /// in the contraction method
   /// @param tol absolute or relative tolerance
   ///
   /// The iteration stops if two consecutive boxes are close enough, i.e.
   /// their distance is smaller than tol
   void setTol(const Tolerance& tol);

   /// Tries to derive a proof certificate for the existence of a solution
   /// in an interval box using an inflation-based algorithm
   /// @param box a box
   /// @return proof certificate
   Proof certify(IntervalBox& box);

   /// @return parameter delta of inflation
   double getInflationDelta() const;

   /// Assigns the parameter delta of inflation
   /// @param val new value
   void setInflationDelta(const double& val);

   /// @return parameter chi of inflation
   double getInflationChi() const;

   /// Assigns the parameter chi of inflation
   /// @param val new value
   void setInflationChi(const double& val);

   /// Sets a limit of iterations of the certification method
   /// @param n new value of the limit
   void setCertifyMaxIter(size_t n);

   /// @return the maximum number of iterations of the certification method
   size_t getCertifyMaxIter() const;

<<<<<<< HEAD
   /// @return the tolerance on the distance between two consecutive intervals
   ///         in the certification method
   Tolerance getCertifyTol() const;

   /// Sets the tolerance on the distance between two consecutive intervals
   /// in the certification method
   /// @param tol absolute or relative tolerance
   ///
   /// The iteration stops if two consecutive boxes are far enough, i.e.
   /// their distance is greater than tol
   void setCertifyTol(const Tolerance& tol);

=======
>>>>>>> cba80108
private:
   IntervalFunctionVector F_;       // vector of interval functions
   IntervalMatrix jac_;             // Jacobian matrix
   IntervalVector val_, y_, b_;     // working vectors
   RealPoint c_;                    // point of expansion
   IntervalGaussSeidel* gs_;        // Gauss-Seidel operator

   size_t maxiter_;       // maximum number of iterations (contraction)
   Tolerance tol_;        // tolerance on the distance between two intervals

   double delta_;         // parameter delta of inflation
   double chi_;           // parameter chi of inflation
   size_t cmaxiter_;      // maximum number of iterations
<<<<<<< HEAD
   Tolerance ctol_;       // tolerance on the distance between two intervals

   void makeY(IntervalBox& X);
   Proof reduceX(IntervalBox& X, bool& hastol);
   Proof certifyX(IntervalBox& X, bool& hastol);
=======

   void makeY(IntervalBox& X);
   Proof reduceX(IntervalBox& X, bool& improved);
   Proof certifyX(IntervalBox& X);
>>>>>>> cba80108
};

} // namespace

#endif<|MERGE_RESOLUTION|>--- conflicted
+++ resolved
@@ -89,21 +89,6 @@
    /// @return the maximum number of iterations of the certification method
    size_t getCertifyMaxIter() const;
 
-<<<<<<< HEAD
-   /// @return the tolerance on the distance between two consecutive intervals
-   ///         in the certification method
-   Tolerance getCertifyTol() const;
-
-   /// Sets the tolerance on the distance between two consecutive intervals
-   /// in the certification method
-   /// @param tol absolute or relative tolerance
-   ///
-   /// The iteration stops if two consecutive boxes are far enough, i.e.
-   /// their distance is greater than tol
-   void setCertifyTol(const Tolerance& tol);
-
-=======
->>>>>>> cba80108
 private:
    IntervalFunctionVector F_;       // vector of interval functions
    IntervalMatrix jac_;             // Jacobian matrix
@@ -117,18 +102,10 @@
    double delta_;         // parameter delta of inflation
    double chi_;           // parameter chi of inflation
    size_t cmaxiter_;      // maximum number of iterations
-<<<<<<< HEAD
-   Tolerance ctol_;       // tolerance on the distance between two intervals
-
-   void makeY(IntervalBox& X);
-   Proof reduceX(IntervalBox& X, bool& hastol);
-   Proof certifyX(IntervalBox& X, bool& hastol);
-=======
 
    void makeY(IntervalBox& X);
    Proof reduceX(IntervalBox& X, bool& improved);
    Proof certifyX(IntervalBox& X);
->>>>>>> cba80108
 };
 
 } // namespace
