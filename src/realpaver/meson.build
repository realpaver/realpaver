--- conflicted
+++ resolved
@@ -59,15 +59,9 @@
 elif lp_lib_name.to_upper() == 'GUROBI'
   lp_header_hpp += 'LPSolverGurobi.hpp'
   rp_sources += ['LPSolverGurobi.cpp']
-<<<<<<< HEAD
 elif lp_lib_name.to_upper() == 'SOPLEX'
   lp_header_hpp += 'LPSolverSoplex.hpp'
   rp_sources += ['LPSolverSoplex.cpp']
-=======
-  #elif lp_lib_name.to_upper() == 'SOPLEX'
-  #  lp_header_hpp += 'LPSolverSoplex.hpp'
-  #  rp_sources += ['LPSolverSoplex.cpp']
->>>>>>> 21d1c773
 elif lp_lib_name.to_upper() == 'HIGHS'
   lp_header_hpp += 'LPSolverHighs.hpp'
   rp_sources += ['LPSolverHighs.cpp']
