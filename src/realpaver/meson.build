--- conflicted
+++ resolved
@@ -221,19 +221,11 @@
   'ScopeBank.hpp',
   'ScopeMap.hpp',
   'Selector.hpp',
-<<<<<<< HEAD
-  'SelectorASR.hpp',
-  'SelectorSSRLF.hpp',
-=======
->>>>>>> 385d73b0
   'SelectorLF.hpp',
   'SelectorSF.hpp',
   'SelectorSLF.hpp',
   'SelectorSSR.hpp',
-<<<<<<< HEAD
-=======
   'SelectorSSRLF.hpp',
->>>>>>> 385d73b0
   'Stat.hpp',
   'SymbolTable.hpp',
   'Term.hpp',
@@ -340,19 +332,11 @@
   'ScopeBank.cpp',
   'ScopeMap.cpp',
   'Selector.cpp',
-<<<<<<< HEAD
-  'SelectorASR.cpp',
-  'SelectorSSRLF.cpp',
-=======
->>>>>>> 385d73b0
   'SelectorLF.cpp',
   'SelectorSF.cpp',
   'SelectorSLF.cpp',
   'SelectorSSR.cpp',
-<<<<<<< HEAD
-=======
   'SelectorSSRLF.cpp',
->>>>>>> 385d73b0
   'Stat.cpp',
   'SymbolTable.cpp',
   'Term.cpp',
